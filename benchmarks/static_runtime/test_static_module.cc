#include <gtest/gtest.h>
#include <torch/csrc/jit/ir/alias_analysis.h>
#include <torch/csrc/jit/ir/irparser.h>
#include <torch/csrc/jit/runtime/static/ProcessedNodeInputs.h>
#include <torch/csrc/jit/runtime/static/fusion.h>
#include <torch/csrc/jit/runtime/static/impl.h>
#include <torch/csrc/jit/runtime/static/ops.h>
#include <torch/csrc/jit/runtime/static/passes.h>

#include "deep_wide_pt.h"
#include "test_utils.h"

using namespace torch;
using namespace torch::jit;
using namespace torch::jit::test;

namespace {

StaticModule makeStaticModuleFromScript(const std::string& script) {
  Module m("module");
  m.define(script);
  return StaticModule(m);
}

bool testCanEnableStaticRuntime(const std::string& jit_script) {
  script::Module module("module");
  module.define(jit_script);

  Method method = module.get_method("forward");
  auto graph = module.get_method("forward").graph();

  // here we do not freeze graph
  return canEnableStaticRuntime(graph);
}

bool testHasInplaceOp(const std::string& jit_script) {
  script::Module module("module");
  module.define(jit_script);

  Method method = module.get_method("forward");
  auto graph = module.get_method("forward").graph();

  AliasDb alias_db(graph);
  return HasInplaceOp(graph, alias_db);
}

bool testModuleHasOp(const std::string& jit_script, const char* op_name) {
  script::Module module("module");
  module.define(jit_script);

  return forwardHasOp(module, op_name);
}

const auto reshape_inplace_script = R"JIT(
  def forward(self, inp: Tensor, shape: List[int]):
      a = inp + inp
      b = a.reshape(shape)
      c = b.sigmoid_()
      d = c + c
      e = a + a
      f = b + b
      return (d, e, f)
)JIT";

const auto reshape_inplace_script_1 = R"JIT(
  def forward(self, inp: Tensor, shape: List[int], flag: bool):
    if flag:
      a = inp + inp
      b = a.reshape(shape)
      c = b.sigmoid()
    else:
      a = inp * inp
      b = a.sigmoid_()
      c = b.reshape(shape)
    d = c + c
    e = a + a
    f = b + b
    return (d, e, f)
)JIT";

const auto sigmoid_inplace_script = R"JIT(
  def forward(self, inp: Tensor):
      a = torch.sigmoid(inp, out=inp).clone()
      return (a)
)JIT";

const auto sigmoid_out_script = R"JIT(
  def forward(self, inp: Tensor):
      a = inp + inp
      b = torch.sigmoid(inp, out=a).clone()
      return (b)
)JIT";

} // namespace

// Test that StaticModule::value_group groups values of the graph into
// 1) Inputs/Constants and their aliases 2) Outputs and their aliases.
TEST(StaticModule, ValueGroup) {
  const std::string src = R"IR(
    graph(%input0 : Tensor, %input1 : Tensor):
      # Constants.
      %0 : int = prim::Constant[value=1]()
      # Internal values.
      %1 : Tensor = aten::add(%input0, %input1, %0)
      # This includes aliases of output.
      %2 : Tensor = aten::add(%input0, %1, %0)
      # This includes output.
      %3 : (Tensor) = prim::TupleConstruct(%2)
      return (%3)
    )IR";
  auto input_graph = std::make_shared<torch::jit::Graph>();
  torch::jit::parseIR(src, input_graph.get());
  torch::jit::StaticModule sm(input_graph);
  const Graph& graph = sm.graph();
  std::vector<const Node*> nodes(graph.nodes().begin(), graph.nodes().end());
  const auto& value_group = sm.value_group();

  std::vector<const Value*> expected_input_aliases{
      graph.inputs()[0], graph.inputs()[1], nodes[0]->output()};
  for (auto* value : expected_input_aliases) {
    EXPECT_TRUE(value_group.isExternalAlias(value));
  }

  std::vector<const Value*> expected_output_aliases{
      graph.outputs()[0], nodes[2]->output()};
  for (auto* value : expected_output_aliases) {
    EXPECT_TRUE(value_group.isOutputAlias(value));
  }
  EXPECT_FALSE(value_group.isAlwaysAlive(nodes[1]->output()));
  EXPECT_TRUE(value_group.isAlwaysAlive(graph.inputs()[0]));
  EXPECT_TRUE(value_group.isAlwaysAlive(graph.inputs()[1]));
  EXPECT_TRUE(value_group.isAlwaysAlive(graph.outputs()[0]));
}

TEST(StaticModule, IsOptimizableContainerType_NonOptimizableInputs) {
  // Cannot use out variants for list/tuple construction here because
  // inputs are not produced by nodes with out variants.
  const std::string src = R"JIT(
        def forward(self, a, b):
            a_alias = a.view(a.size())
            non_optimizable_list = [a_alias]
            non_optimizable_tuple = (b, )
            return non_optimizable_list, non_optimizable_tuple
    )JIT";

  auto sm = makeStaticModuleFromScript(src);
  const auto& graph = sm.graph();

  for (const Node* n : graph.nodes()) {
    EXPECT_FALSE(sm.is_optimizable_container_type(n));
  }
}

TEST(StaticModule, IsOptimizableContainerType_WrongType) {
  // Cannot use out variants for list/tuple construction here because
  // types are not Tensors
  const std::string src = R"JIT(
        def forward(self, x: int, y: int):
            a = 1 + x
            b = 2 + y
            non_optimizable_list = [a]
            non_optimizable_tuple = (b, )
            return non_optimizable_list, non_optimizable_tuple
    )JIT";

  auto sm = makeStaticModuleFromScript(src);
  const auto& graph = sm.graph();

  for (const Node* n : graph.nodes()) {
    EXPECT_FALSE(sm.is_optimizable_container_type(n));
  }
}

TEST(StaticModule, IsOptimizableContainerType_CanUseOutVariant) {
  // This container should be optimizable since aten::add has an
  // out variant the container contains Tensors.
  const std::string src = R"JIT(
        def forward(self, x):
            a = torch.relu(x)
            optimizable_list = [a]
            return optimizable_list
    )JIT";
  auto sm = makeStaticModuleFromScript(src);
  const auto& graph = sm.graph();

  for (const Node* n : graph.nodes()) {
    if (n->kind() == c10::prim::ListConstruct) {
      EXPECT_TRUE(sm.is_optimizable_container_type(n));
    } else {
      EXPECT_FALSE(sm.is_optimizable_container_type(n));
    }
  }
}

// Test operator() with rvalue inputs
TEST(StaticModule, RValueInputs) {
  const std::string src = R"JIT(
    def forward(self, x):
        y = torch.relu(x)
        return y.clone()
  )JIT";
  auto sm = makeStaticModuleFromScript(src);

  std::vector<IValue> input{at::randn({1})};

  auto expected = sm(input, {});
  auto actual = sm(std::move(input), {});

  EXPECT_TRUE(expected.isTensor());
  EXPECT_TRUE(actual.isTensor());
  EXPECT_TRUE(expected.toTensor().equal(actual.toTensor()));
}

TEST(StaticRuntime, InPlace) {
  EXPECT_TRUE(testHasInplaceOp(reshape_inplace_script));
  EXPECT_TRUE(testHasInplaceOp(reshape_inplace_script_1));
  EXPECT_TRUE(testHasInplaceOp(sigmoid_inplace_script));
  EXPECT_FALSE(testHasInplaceOp(sigmoid_out_script));
}

TEST(StaticRuntime, ModuleHasOp) {
  EXPECT_TRUE(testModuleHasOp(reshape_inplace_script, "aten::sigmoid_"));
  EXPECT_TRUE(testModuleHasOp(reshape_inplace_script_1, "aten::reshape"));
  EXPECT_TRUE(testModuleHasOp(sigmoid_inplace_script, "aten::clone"));
  EXPECT_FALSE(testModuleHasOp(reshape_inplace_script_1, "aten::add_"));
}

TEST(StaticRuntime, CanEnableStaticRuntime) {
  const auto while_script = R"JIT(
    def forward(self, a: Tensor, x: int):
        c = 0
        while c < x:
            a = a * a
            c += 2
        return a
  )JIT";

  const auto for_script = R"JIT(
    def forward(self, a: Tensor, x: int):
        for c in range(x):
            a = a * a
        return a
  )JIT";

  const auto if_script = R"JIT(
    def forward(self, a: Tensor, b: bool):
        if b:
            return a
        else:
            return a * a
  )JIT";

  const auto is_script = R"JIT(
    def forward(self, a: Tensor, b: Tensor):
        return a is b
  )JIT";

  const auto is_not_script = R"JIT(
    def forward(self, a: Tensor, b: Tensor):
        return a is not b
  )JIT";

  EXPECT_TRUE(testCanEnableStaticRuntime(reshape_inplace_script));
  EXPECT_FALSE(testCanEnableStaticRuntime(for_script));
  EXPECT_FALSE(testCanEnableStaticRuntime(while_script));
  EXPECT_FALSE(testCanEnableStaticRuntime(if_script));
  EXPECT_FALSE(testCanEnableStaticRuntime(is_script));
  EXPECT_FALSE(testCanEnableStaticRuntime(is_not_script));
}

TEST(StaticRuntime, NestedOutput) {
  // dict of tuple of list
  const auto nested_output_script_0 = R"JIT(
    def forward(self, a, b):
      c = (a + b).relu().nan_to_num().float()
      d = a.flatten().nan_to_num() * b.flatten().nan_to_num()
      e = d.float().relu()
      f = ([c], [d])
      g = ([e], [f])
      return ({"prediction":(f, g)})
  )JIT";

  // tuple of lists
  const auto nested_output_script_1 = R"JIT(
    def forward(self, a, b):
      c = (a + b).relu().nan_to_num().float()
      d = a.flatten().nan_to_num() * b.flatten().nan_to_num()
      e = d.float().relu()
      f = [c]
      g = [e]
      return (f, g)
  )JIT";

  // list of tuple of dict
  const auto nested_output_script_2 = R"JIT(
    def forward(self, a, b):
      c = (a + b).relu().nan_to_num().float()
      d = b * c
      e = a.flatten().nan_to_num() * b.flatten().nan_to_num()
      f = e.float().relu()
      g = ({"d": d}, {"b": b})
      h = ({"e": e}, {"f": f})
      return [g, h]
  )JIT";

  // lit of dict
  const auto nested_output_script_3 = R"JIT(
    def forward(self, a, b):
      c = (a + b).relu().nan_to_num().float()
      d = b * c
      e = a.flatten().nan_to_num() * b.flatten().nan_to_num()
      f = e.float().relu()
      g = {"d": d, "b": b}
      h = {"e": e, "f": f}
      return [g, h]
  )JIT";

  auto run_test = [&](std::vector<int64_t> shapes) {
    auto a = at::randn(shapes);
    auto b = at::randn(shapes);

    std::vector<IValue> args{a, b};
    testStaticRuntime(nested_output_script_0, args);
    testStaticRuntime(nested_output_script_1, args);
    testStaticRuntime(nested_output_script_2, args);
    testStaticRuntime(nested_output_script_3, args);

    if (shapes.size() > 0 && shapes[0] != 0) {
      shapes[0] *= 3;
      testStaticRuntime(
          nested_output_script_0, args, {at::randn(shapes), at::randn(shapes)});
      testStaticRuntime(
          nested_output_script_1, args, {at::randn(shapes), at::randn(shapes)});
    }
  };
  run_test({2, 3, 1, 2});
  run_test({2, 6});
}

// test memory reuse
TEST(StaticRuntime, LongModel) {
  torch::jit::Module mod = getLongScriptModel();
  auto a = torch::randn({2, 2});
  auto b = torch::randn({2, 2});
  auto c = torch::randn({2, 2});

  // run jit graph executor
  std::vector<at::IValue> input_ivalues({a, b, c});
  at::Tensor output_1 = mod.forward(input_ivalues).toTensor();

  // run static runtime
  std::vector<c10::IValue> input_tensors({a, b, c});
  torch::jit::StaticModule smod(mod);
  at::Tensor output_2 = smod(input_tensors, {}).toTensor();
  smod.runtime().check_for_memory_leak();
  EXPECT_TRUE(torch::allclose(output_1, output_2, 1e-6));
}

TEST(StaticRuntime, TrivialModel) {
  torch::jit::Module mod = getTrivialScriptModel();
  auto a = torch::randn({2, 2});
  auto b = torch::randn({2, 2});
  auto c = torch::randn({2, 2});

  // run jit graph executor
  std::vector<at::IValue> input_ivalues({a, b, c});
  at::Tensor output_1 = mod.forward(input_ivalues).toTensor();

  // run static runtime
  std::vector<c10::IValue> input_tensors({a, b, c});
  torch::jit::StaticModule smod(mod);
  at::Tensor output_2 = smod(input_tensors, {}).toTensor();
  smod.runtime().check_for_memory_leak();
  EXPECT_TRUE(torch::allclose(output_1, output_2, 1e-6));
}

TEST(StaticRuntime, DeepWide) {
  const int embedding_size = 32;
  const int num_features = 50;
  torch::jit::Module mod = getDeepAndWideSciptModel();
  torch::jit::StaticModule smod(mod);

  for (int batch_size : {1, 8, 32}) {
    for (int i = 0; i < 2; ++i) {
      auto ad_emb_packed = torch::randn({batch_size, 1, embedding_size});
      auto user_emb = torch::randn({batch_size, 1, embedding_size});
      auto wide = torch::randn({batch_size, num_features});

      // run jit graph executor
      std::vector<at::IValue> inputs({ad_emb_packed, user_emb, wide});
      auto output_1 = getTensor(mod.forward(inputs));

      // run static runtime
      std::vector<c10::IValue> input_tensors({ad_emb_packed, user_emb, wide});
      auto outputs = smod(input_tensors, {}).toTupleRef().elements();
      ASSERT_TRUE(outputs.size() > 0);
      at::Tensor output_2 = outputs[0].toTensor();
      smod.runtime().check_for_memory_leak();
      EXPECT_TRUE(torch::allclose(output_1, output_2, 1e-6));
    }
  }
}

TEST(StaticRuntime, KWargsAPI_1) {
  const int embedding_size = 32;
  const int num_features = 50;
  auto module = getDeepAndWideSciptModel();
  torch::jit::StaticModule smod(module);

  for (int batch_size : {1, 8, 32}) {
    for (int i = 0; i < 2; ++i) {
      auto ad_emb_packed = torch::randn({batch_size, 1, embedding_size});
      auto user_emb = torch::randn({batch_size, 1, embedding_size});
      auto wide = torch::randn({batch_size, num_features});
      {
        std::vector<at::IValue> inputs({ad_emb_packed, user_emb, wide});

        // run jit graph executor
        at::Tensor output_1 = getTensor(module.forward(inputs));

        // run static runtime
        c10::IValue output_ivalue = smod(inputs, {});
        smod.runtime().check_for_memory_leak();

        at::Tensor output_2 = getTensor(output_ivalue);
        EXPECT_TRUE(torch::allclose(output_1, output_2, 1e-6));

        // check for output aliasing
        EXPECT_EQ(output_ivalue.use_count(), 1);
        output_ivalue = IValue();

        EXPECT_EQ(output_2.getIntrusivePtr().use_count(), 1);
      }

      // check for input aliasing (deep & wide does not have ops
      // that create aliases of input tensors)
      EXPECT_EQ(ad_emb_packed.getIntrusivePtr().use_count(), 1);
      EXPECT_EQ(user_emb.getIntrusivePtr().use_count(), 1);
      EXPECT_EQ(wide.getIntrusivePtr().use_count(), 1);
    }
  }
}

TEST(StaticRuntime, KWargsAPI_2) {
  const int embedding_size = 32;
  const int num_features = 50;
  auto module = getDeepAndWideSciptModel();
  torch::jit::StaticModule smod(module);

  for (int batch_size : {1, 8, 32}) {
    for (int i = 0; i < 2; ++i) {
      auto ad_emb_packed = torch::randn({batch_size, 1, embedding_size});
      auto user_emb = torch::randn({batch_size, 1, embedding_size});
      auto wide = torch::randn({batch_size, num_features});
      {
        // run jit graph executor
        std::vector<at::IValue> args({ad_emb_packed, user_emb, wide});
        at::Tensor output_1 = getTensor(module.forward(args));

        std::unordered_map<std::string, c10::IValue> kwargs(
            {{"ad_emb_packed", ad_emb_packed},
             {"user_emb", user_emb},
             {"wide", wide}});

        // run static runtime
        c10::IValue output_ivalue = smod(std::vector<IValue>{}, kwargs);
        smod.runtime().check_for_memory_leak();

        at::Tensor output_2 = getTensor(output_ivalue);
        EXPECT_TRUE(torch::allclose(output_1, output_2, 1e-6));

        // check for output aliasing
        EXPECT_EQ(output_ivalue.use_count(), 1);
        output_ivalue = IValue();

        EXPECT_EQ(output_2.getIntrusivePtr().use_count(), 1);
      }

      EXPECT_EQ(ad_emb_packed.getIntrusivePtr().use_count(), 1);
      EXPECT_EQ(user_emb.getIntrusivePtr().use_count(), 1);
      EXPECT_EQ(wide.getIntrusivePtr().use_count(), 1);
    }
  }
}

TEST(StaticRuntime, CleanUpMemory) {
  const int embedding_size = 32;
  const int num_features = 50;
  torch::jit::Module mod = getDeepAndWideSciptModel();

  for (auto cleanup_activations : {true, false}) {
    for (auto enable_out_variant : {true, false}) {
      for (auto optimize_memory : {true, false}) {
        for (auto manage_output_tensors : {true, false}) {
          if (manage_output_tensors && !enable_out_variant) {
            // when manage_output_tensors is enabled, enable_out_variant
            // must be enabled too
            continue;
          }
          if (optimize_memory && !enable_out_variant) {
            // when optimize_memory is enabled, enable_out_variant must be
            // enabled too
            continue;
          }
          VLOG(1) << "cleanup_activations: " << cleanup_activations
                  << ", enable_out_variant: " << enable_out_variant
                  << ", optimize_memory: " << optimize_memory
                  << ", manage_output_tensors: " << manage_output_tensors;
          torch::jit::StaticModuleOptions opts{
              cleanup_activations,
              enable_out_variant,
              optimize_memory,
              manage_output_tensors};
          torch::jit::StaticModule smod(mod, false, opts);
          torch::jit::StaticRuntime runtime(smod);

          for (int batch_size : {1, 8, 32}) {
            for (int i = 0; i < 2; ++i) {
              auto ad_emb_packed =
                  torch::randn({batch_size, 1, embedding_size});
              auto user_emb = torch::randn({batch_size, 1, embedding_size});
              auto wide = torch::randn({batch_size, num_features});

              // run jit graph executor
              std::vector<at::IValue> inputs({ad_emb_packed, user_emb, wide});
              auto output_1 = getTensor(mod.forward(inputs));

              // run static runtime
              std::vector<c10::IValue> input_tensors(
                  {ad_emb_packed, user_emb, wide});
              auto outputs = runtime(input_tensors, {}).toTupleRef().elements();
              ASSERT_TRUE(outputs.size() > 0);
              auto output_2 = outputs[0].toTensor();
              runtime.check_for_memory_leak();
              EXPECT_TRUE(torch::allclose(output_1, output_2, 1e-6));
              if (manage_output_tensors) {
                runtime.deallocateOutputTensors();
                runtime.checkOutputTensorMemoryLeaks();
              }
            }
          }
        }
      }
    }
  }
}

TEST(StaticRuntime, ManageOutputTensors) {
  const std::string test_graph = R"IR(
    graph(%0 : Tensor):
      # With manage_output_tensor enabled, this tensor is managed.
      %1 : Tensor = aten::abs(%0)
      # The output container object is never managed.
      %2 : (Tensor) = prim::TupleConstruct(%1)
      return (%2)
  )IR";
  auto a = at::randn({2, 2});
  auto b = at::randn({3, 6});
  std::vector<at::IValue> args{a};
  std::vector<at::IValue> args2{b};
  testStaticRuntime(test_graph, args);
  testStaticRuntime(test_graph, args, args2);
}

TEST(
    StaticRuntime,
    ManageOutputTensorsReturnsOutputContainingManagedOutputTensor) {
  const std::string test_graph = R"IR(
    graph(%0 : Tensor):
      # With manage_output_tensor enabled, this tensor is managed.
      %1 : Tensor = aten::abs(%0)
      # The output container object is never managed.
      %2 : (Tensor) = prim::TupleConstruct(%1)
      return (%2)
  )IR";
  auto g = std::make_shared<torch::jit::Graph>();
  torch::jit::parseIR(test_graph, g.get());
  torch::jit::StaticModuleOptions opts{
      /*cleanup_activations=*/true,
      /*enable_out_variant=*/true,
      /*optimize_memory=*/true,
      /*manage_output_tensors=*/true};
  auto a = at::randn({2, 2});
  std::vector<at::IValue> args{a};
  torch::jit::StaticModule smod(g, opts);
  torch::jit::StaticRuntime runtime(smod);
  // Profile run.
  {
    IValue tuple = runtime(args, {});
    ASSERT_TRUE(tuple.isTuple());
    ASSERT_EQ(tuple.toTupleRef().elements().size(), 1);
    // Do not manage intput value.
    EXPECT_FALSE(runtime.isManagedOutputTensor(args[0]));
    // Do not manage direct output value.
    EXPECT_FALSE(runtime.isManagedOutputTensor(tuple));
    IValue element = tuple.toTupleRef().elements()[0];
    // Tensor to be managed, but not yet from the profile run.
    EXPECT_FALSE(runtime.isManagedOutputTensor(element));
    tuple = IValue();
    runtime.deallocateOutputTensors();
    runtime.checkOutputTensorMemoryLeaks();
  }
  // Second run that manages output tensors.
  {
    IValue tuple = runtime(args, {});
    ASSERT_TRUE(tuple.isTuple());
    ASSERT_EQ(tuple.toTupleRef().elements().size(), 1);
    // Do not manage intput value.
    EXPECT_FALSE(runtime.isManagedOutputTensor(args[0]));
    // Do not manage direct output value.
    EXPECT_FALSE(runtime.isManagedOutputTensor(tuple));
    IValue element = tuple.toTupleRef().elements()[0];
    // Tensor to be managed, but not yet from the profile run.
    EXPECT_TRUE(runtime.isManagedOutputTensor(element));
    tuple = IValue();
    runtime.deallocateOutputTensors();
    runtime.checkOutputTensorMemoryLeaks();
  }
}

TEST(StaticRuntime, ManageOutputTensorsWithDeallocateOutputTensors) {
  const int embedding_size = 32;
  const int num_features = 50;
  torch::jit::Module mod = getDeepAndWideSciptModel();

  torch::jit::StaticModuleOptions opts{
      /*cleanup_activations=*/true,
      /*enable_out_variant=*/true,
      /*optimize_memory=*/true,
      /*manage_output_tensors=*/true};
  torch::jit::StaticModule smod(mod, false, opts);
  torch::jit::StaticRuntime runtime(smod);
  // Reenter the runtime with the input with the same shape/different shapes.
  for (int batch_size : {8, 8, 24, 8}) {
    auto ad_emb_packed = torch::randn({batch_size, 1, embedding_size});
    auto user_emb = torch::randn({batch_size, 1, embedding_size});
    auto wide = torch::randn({batch_size, num_features});
    std::vector<c10::IValue> input_tensors({ad_emb_packed, user_emb, wide});
    runtime(input_tensors, {});
    runtime.check_for_memory_leak();
    runtime.deallocateOutputTensors();
    runtime.checkOutputTensorMemoryLeaks();
  }
}

TEST(StaticRuntime, ManageOutputTensorsWithoutDeallocateOutputTensors) {
  const int embedding_size = 32;
  const int num_features = 50;
  torch::jit::Module mod = getDeepAndWideSciptModel();

  torch::jit::StaticModuleOptions opts{
      /*cleanup_activations=*/true,
      /*enable_out_variant=*/true,
      /*optimize_memory=*/true,
      /*manage_output_tensors=*/true};
  torch::jit::StaticModule smod(mod, false, opts);
  torch::jit::StaticRuntime runtime(smod);
  int batch_size = 8;
  auto ad_emb_packed = torch::randn({batch_size, 1, embedding_size});
  auto user_emb = torch::randn({batch_size, 1, embedding_size});
  auto wide = torch::randn({batch_size, num_features});
  std::vector<c10::IValue> input_tensors({ad_emb_packed, user_emb, wide});
  // Profile run.
  runtime(input_tensors, {});
  runtime.deallocateOutputTensors();
  // Run again to allocate output Tensors without deallocating them.
  runtime(input_tensors, {});
  // Memory leak checking fails.
  EXPECT_THROW(runtime.checkOutputTensorMemoryLeaks(), std::exception);
  // Calling the runtime without deallocation fails too.
  EXPECT_THROW(runtime(input_tensors, {}), std::exception);
  // After deallocation, everything works fine.
  runtime.deallocateOutputTensors();
  runtime.checkOutputTensorMemoryLeaks();
  runtime(input_tensors, {});
}

TEST(StaticRuntime, FusionPass) {
  const int embedding_size = 32;
  const int num_features = 50;
  for (int batch_size : {1, 8, 32}) {
    for (int i = 0; i < 2; ++i) {
      torch::jit::Module module = getDeepAndWideSciptModel();
      auto ad_emb_packed = torch::randn({batch_size, 1, embedding_size});
      auto user_emb = torch::randn({batch_size, 1, embedding_size});
      auto wide = torch::randn({batch_size, num_features});

      // run jit graph executor
      std::vector<at::IValue> inputs({ad_emb_packed, user_emb, wide});
      auto output_1 = getTensor(module.forward(inputs));

      Method method = module.get_method("forward");
      auto graph = method.graph();
      fuseStaticSubgraphs(graph, 2);
      bool hit = false;
      for (const auto& n : module.get_method("forward").graph()->nodes()) {
        if (n->kind() == torch::jit::prim::StaticSubgraph) {
          hit = true;
        }
      }
      EXPECT_TRUE(hit);
      auto output_2 = getTensor(module.forward(inputs));
      EXPECT_TRUE(torch::allclose(output_1, output_2, 1e-6));
    }
  }
}

static ProcessedNodeInputs createProcessedNodeInputs(
    c10::ArrayRef<uint16_t> inputs) {
  ProcessedNodeInputs result(inputs.size());
  for (const auto idx : c10::irange(inputs.size())) {
    result[idx] = inputs[idx];
  }
  return result;
}

TEST(
    ProcessedNode,
    VerifyNoMemoryOverlapWithImmutableInputsWithImmutableArguments) {
  const auto sigmoid_script = R"JIT(
    def forward(self, inp: Tensor):
        b = torch.sigmoid(inp).clone()
        return (b)
  )JIT";
  script::Module module("module");
  // Not using out= variant.
  module.define(sigmoid_script);
  torch::jit::StaticModule smodule(module);
  Node* sigmoid_node = getNodeWithKind(smodule, "aten::sigmoid");
<<<<<<< HEAD
  IValue values[] = {torch::randn({2, 3}), torch::randn({3, 1})};
  ProcessedNode pnode(sigmoid_node, createProcessedNodeInputs({0}), 1, true);
  pnode.set_values(values);
=======
  const at::IValue a = torch::randn({2, 3});
  at::IValue b = torch::randn({3, 1});
  std::unique_ptr<const IValue*[]> ivalue_inputs =
      std::make_unique<const IValue*[]>(1);
  ivalue_inputs[0] = &a;
  ProcessedNode pnode(sigmoid_node, std::move(ivalue_inputs), 1, true, false);

  pnode.Output(0) = b;
>>>>>>> aea4e61e
  EXPECT_TRUE(pnode.verify_no_memory_overlap());

  pnode.Output(0) = values[0];
  EXPECT_FALSE(pnode.verify_no_memory_overlap());
}

TEST(
    ProcessedNode,
    VerifyNoMemoryOverlapWithImmutableInputsWithMutableArguments) {
  script::Module module("module");
  // Using out= variant.
  module.define(sigmoid_inplace_script);
  torch::jit::StaticModule smodule(module);
  Node* sigmoid_node = getNodeWithKind(smodule, "aten::sigmoid");
<<<<<<< HEAD
  IValue values[] = {torch::randn({2, 3}), torch::randn({3, 1})};
  ProcessedNode pnode(sigmoid_node, createProcessedNodeInputs({0}), 1, true);
  pnode.set_values(values);

  ASSERT_EQ(&pnode.Output(0), &values[1]);
=======
  const at::IValue a = torch::randn({2, 3});
  at::IValue b = torch::randn({3, 1});
  std::unique_ptr<const IValue*[]> ivalue_inputs =
      std::make_unique<const IValue*[]>(1);
  ivalue_inputs[0] = &a;
  ProcessedNode pnode(sigmoid_node, std::move(ivalue_inputs), 1, true, false);

  pnode.Output(0) = b;
>>>>>>> aea4e61e
  EXPECT_TRUE(pnode.verify_no_memory_overlap());

  pnode.Output(0) = values[0];
  EXPECT_TRUE(pnode.verify_no_memory_overlap());
}

TEST(ProcessedNode, VerifyNoMemoryOverlapWithOverlappingOutputs) {
  auto g = std::make_shared<torch::jit::Graph>();
  torch::jit::parseIR(
      R"IR(
    graph(%0):
      %1 : Tensor, %2 : Tensor = prim::ListUnpack(%0)
      return (%1, %2))IR",
      g.get());
  torch::jit::StaticModule smodule(g);
  Node* list_unpack_node = getNodeWithKind(smodule, "prim::ListUnpack");
  {
    IValue values[] = {at::randn({2, 3}), at::empty({1, 3}), at::empty({4, 5})};
    ProcessedNode list_unpack_pnode(
        list_unpack_node,
<<<<<<< HEAD
        createProcessedNodeInputs({0}),
        1,
        /*enable_out_variant=*/true);
    list_unpack_pnode.set_values(values);
=======
        std::move(inputs),
        1,
        /*enable_out_variant=*/true,
        /* check_memory_overlap */ false);
>>>>>>> aea4e61e
    ASSERT_EQ(list_unpack_pnode.outputs().size(), 2);
    EXPECT_TRUE(list_unpack_pnode.verify_no_memory_overlap());
  }
  {
    IValue values[] = {at::randn({2, 3}), at::empty({1, 3}), at::empty({4, 5})};
    ProcessedNode list_unpack_pnode(
        list_unpack_node,
<<<<<<< HEAD
        createProcessedNodeInputs({0}),
        1,
        /*enable_out_variant=*/true);
    list_unpack_pnode.set_values(values);
=======
        std::move(inputs),
        1,
        /*enable_out_variant=*/true,
        /* check_memory_overlap */ false);
>>>>>>> aea4e61e
    auto b = at::randn({2, 3});
    list_unpack_pnode.Output(0) = b;
    list_unpack_pnode.Output(1) = b;
    EXPECT_FALSE(list_unpack_pnode.verify_no_memory_overlap());
  }
}

namespace test {
at::Tensor bad_add(const at::Tensor& self, int64_t b) {
  if (b == 0) {
    return self;
  }
  return at::native::add(self, b);
}

at::Tensor good_add(const at::Tensor& self, int64_t b) {
  if (b == 0) {
    return self;
  }
  return at::native::add(self, b);
}
} // namespace test

// test::bad_add has the schema with incorrect alias annotation.
// test::good_add has the correct alias annotation.
TORCH_LIBRARY_FRAGMENT(test, m) {
  m.def("bad_add(Tensor self, int b=0) -> Tensor");
  m.def("good_add(Tensor(a) self, int b=0) -> Tensor(a)");
}
TORCH_LIBRARY_IMPL(test, CPU, m) {
  m.impl("bad_add", ::test::bad_add);
  m.impl("good_add", ::test::good_add);
}

TEST(StaticRuntime, BadSchemaAliasInfo) {
  const std::string src = R"IR(
      graph(%x: Tensor, %s: int):
          %c0 : int = prim::Constant[value=0]()
          %c1 : int = prim::Constant[value=1]()
          %a = aten::add(%x, %x, %c1)
          %b1 = test::bad_add(%a, %s) # b1 aliases a
          %t : (Tensor) = prim::TupleConstruct(%b1)
          return (%t)
  )IR";

  const auto x1 = at::randn({2, 2});
  // big enough to trigger resize of the internal buffer
  const auto x2 = at::randn({3, 6});
  testStaticRuntime(src, {x1, 0}, {x2, 10});
  // This test doesn't pass yet. This is the corner case mentioned in Step 2 of
  // [Check and correct bad schema alias info at runtime]
  // testStaticRuntime(src, {x1, 10}, {x2, 0});
}

// This test repeats the last test, but with the correct schema alias
// annotations
TEST(StaticRuntime, GoodSchemaAliasInfo) {
  // comment out the prim::TupleConstruct repro the failure of
  // DCHECK(!isManagedOutputTensor(*outputs_[0]));
  const std::string src = R"IR(
      graph(%x: Tensor, %s: int):
          %c0 : int = prim::Constant[value=0]()
          %c1 : int = prim::Constant[value=1]()
          %a = aten::add(%x, %x, %c1)
          %b1 = test::good_add(%a, %s) # b1 aliases a
          # return (%b1)
          %t : (Tensor) = prim::TupleConstruct(%b1)
          return (%t)
  )IR";

  const auto x1 = at::randn({2, 2});
  // big enough to trigger resize of the internal buffer
  const auto x2 = at::randn({3, 6});
  testStaticRuntime(src, {x1, 0}, {x2, 10});
  testStaticRuntime(src, {x1, 10}, {x2, 0});
}<|MERGE_RESOLUTION|>--- conflicted
+++ resolved
@@ -727,20 +727,10 @@
   module.define(sigmoid_script);
   torch::jit::StaticModule smodule(module);
   Node* sigmoid_node = getNodeWithKind(smodule, "aten::sigmoid");
-<<<<<<< HEAD
   IValue values[] = {torch::randn({2, 3}), torch::randn({3, 1})};
-  ProcessedNode pnode(sigmoid_node, createProcessedNodeInputs({0}), 1, true);
+  ProcessedNode pnode(
+      sigmoid_node, createProcessedNodeInputs({0}), 1, true, false);
   pnode.set_values(values);
-=======
-  const at::IValue a = torch::randn({2, 3});
-  at::IValue b = torch::randn({3, 1});
-  std::unique_ptr<const IValue*[]> ivalue_inputs =
-      std::make_unique<const IValue*[]>(1);
-  ivalue_inputs[0] = &a;
-  ProcessedNode pnode(sigmoid_node, std::move(ivalue_inputs), 1, true, false);
-
-  pnode.Output(0) = b;
->>>>>>> aea4e61e
   EXPECT_TRUE(pnode.verify_no_memory_overlap());
 
   pnode.Output(0) = values[0];
@@ -755,22 +745,12 @@
   module.define(sigmoid_inplace_script);
   torch::jit::StaticModule smodule(module);
   Node* sigmoid_node = getNodeWithKind(smodule, "aten::sigmoid");
-<<<<<<< HEAD
   IValue values[] = {torch::randn({2, 3}), torch::randn({3, 1})};
-  ProcessedNode pnode(sigmoid_node, createProcessedNodeInputs({0}), 1, true);
+  ProcessedNode pnode(
+      sigmoid_node, createProcessedNodeInputs({0}), 1, true, false);
   pnode.set_values(values);
 
   ASSERT_EQ(&pnode.Output(0), &values[1]);
-=======
-  const at::IValue a = torch::randn({2, 3});
-  at::IValue b = torch::randn({3, 1});
-  std::unique_ptr<const IValue*[]> ivalue_inputs =
-      std::make_unique<const IValue*[]>(1);
-  ivalue_inputs[0] = &a;
-  ProcessedNode pnode(sigmoid_node, std::move(ivalue_inputs), 1, true, false);
-
-  pnode.Output(0) = b;
->>>>>>> aea4e61e
   EXPECT_TRUE(pnode.verify_no_memory_overlap());
 
   pnode.Output(0) = values[0];
@@ -791,17 +771,11 @@
     IValue values[] = {at::randn({2, 3}), at::empty({1, 3}), at::empty({4, 5})};
     ProcessedNode list_unpack_pnode(
         list_unpack_node,
-<<<<<<< HEAD
         createProcessedNodeInputs({0}),
-        1,
-        /*enable_out_variant=*/true);
-    list_unpack_pnode.set_values(values);
-=======
-        std::move(inputs),
         1,
         /*enable_out_variant=*/true,
         /* check_memory_overlap */ false);
->>>>>>> aea4e61e
+    list_unpack_pnode.set_values(values);
     ASSERT_EQ(list_unpack_pnode.outputs().size(), 2);
     EXPECT_TRUE(list_unpack_pnode.verify_no_memory_overlap());
   }
@@ -809,17 +783,11 @@
     IValue values[] = {at::randn({2, 3}), at::empty({1, 3}), at::empty({4, 5})};
     ProcessedNode list_unpack_pnode(
         list_unpack_node,
-<<<<<<< HEAD
         createProcessedNodeInputs({0}),
-        1,
-        /*enable_out_variant=*/true);
-    list_unpack_pnode.set_values(values);
-=======
-        std::move(inputs),
         1,
         /*enable_out_variant=*/true,
         /* check_memory_overlap */ false);
->>>>>>> aea4e61e
+    list_unpack_pnode.set_values(values);
     auto b = at::randn({2, 3});
     list_unpack_pnode.Output(0) = b;
     list_unpack_pnode.Output(1) = b;
