# coding=utf-8

from typing import List

import torch
import torch.distributed as dist
from torch.distributed._sharding_spec._internals import (
    get_split_size,
    get_chunked_dim_size,
)
from torch.distributed.nn.functional import (
    all_gather,
    all_to_all,
)


def _handle_col_wise_sharding_base(
    op_func,
    sharding_dim_size,
    col_dim,
    input,
    world_size,
    weight,
    local_shard,
    pg,
    gathered_inputs=None,
    mode=None,
    gathered_per_sample_weights=None,
    gathered_offsets=None,
    padding_idx=None,
):
    """
    For col-wise sharding of weight, lots of logic are common.
    So we extract the common logic and put in this function:
    Step 1. To get input from each rank and
    Step 2. To perform the op on the concatenated tensor.
    Step 3. To distribute results to each rank with col rearrangement.
    Step 4. To concatenate all results from all ranks.

    Args:
        op_func: operator which is applied to the input tensor.
        sharding_dim_size: the max size of the column each rank gets.
        col_dim: dim of result tensor after the operation.
        input: tensor to be applied op on.
        world_size: number of ranks.
        weight: shareded weight tensor.
        local_shard: col-wise sharded weight tensor.
        pg: process group.
        gathered_inputs: list of inputs from all ranks. If specified, we
            don't need to communicate with each rank any more.
        mode: aggregation mode of EmbeddingBag.
        gathered_per_sample_weights: per_sample_weights across all ranks.
        gathered_offsets: offsets across all ranks.
        padding_idx: If specified, the entries at padding_idx do
            not contribute to the gradient; therefore, the embedding
            vector at padding_idx is not updated during training,
            i.e. it remains as a fixed “pad”.
            Note that the embedding vector at padding_idx is
            excluded from the reduction.

    Return: final result of input being applied with the op.
    """
<<<<<<< HEAD
    # allgather the inputs first.
    gathered_inputs = all_gather(input, group=pg)
=======
    if gathered_inputs is None:
        # allgather the inputs first.
        gathered_inputs = [torch.zeros_like(input) for _ in range(world_size)]
        dist.all_gather(gathered_inputs, input, group=pg)
>>>>>>> cf73b083

    # run the operator's function for all the inputs.
    results = []
    for i, inp in enumerate(gathered_inputs):
        if op_func == torch.nn.functional.embedding_bag:
            result = op_func(
                inp,
                local_shard,
                offsets=gathered_offsets[i] if gathered_offsets is not None else None,
                mode=mode,
                per_sample_weights=gathered_per_sample_weights[i]
                if gathered_per_sample_weights is not None
                else None,
                padding_idx=padding_idx,
            )
        elif op_func == torch.nn.functional.embedding:
            result = op_func(
                inp,
                local_shard,
                padding_idx=padding_idx,
            )
        else:
            result = op_func(inp, local_shard)
        results.append(torch.transpose(result, 0, col_dim))

    # Distribute results to each rank with col rearrangement.
    output = _result_distribute_with_col_rearrange(
        results, input, sharding_dim_size, world_size, weight, pg
    )

    # transpose the output and return result.
    return torch.transpose(output, 0, col_dim)


def _result_distribute_with_col_rearrange(
    results, input, sharding_dim_size, world_size, weight, pg
):
    """
    For col-wise sharding of weight, we need to distribute
    results to each rank. We do them in this function.
    Note that, if the index in the Sharding Spec is not equal to
    the rank number, we need to do the rearrangement based on the
    order given by the Sharding Spec (placement).

    Args:
        results: results from ops applied to inputs from all ranks.
            We need to distribute them back to their original ranks.
        input: tensor to be applied op to.
        sharding_dim_size: the max size of the column each rank gets.
        world_size: number of ranks.
        weight: shareded weight tensor.
        pg: process group.

    Return: column rearranged result.
    """
    # Process results and outputs for all2all.
    dims = list(results[0].size())
    dims[0] = sharding_dim_size
    output = torch.empty(*dims, device=input.device)
    combined_results = torch.cat(results)

    # Compute output splits
    split_size = get_split_size(sharding_dim_size, world_size)
    output_split_sizes = [0] * world_size
    output_tensor_list = [None] * world_size
    for idx, placement in enumerate(weight._sharding_spec.placements):
        output_split_size = get_chunked_dim_size(sharding_dim_size, split_size, idx)
        output_split_sizes[placement.rank()] = output_split_size
        dims[0] = output_split_size
        output_tensor_list[placement.rank()] = torch.empty(
            *dims,
            device=input.device,
            dtype=combined_results.dtype,
        )

    # distribute the outputs using all2all.
    output = torch.cat(
        all_to_all(results, group=pg, out_tensor_list=output_tensor_list)
    )

    # Check if we need to rearrange columns appropriately for output.
    rearrange_columns = any(
        [
            idx != placement.rank()
            for idx, placement in enumerate(weight._sharding_spec.placements)
        ]
    )
    if not rearrange_columns:
        return output

    indices = []
    for placement in weight._sharding_spec.placements:
        dim_size = output_split_sizes[placement.rank()]
        start = sum(
            [
                split_size if i < placement.rank() else 0
                for i, split_size in enumerate(output_split_sizes)
            ]
        )
        indices += list(range(start, start + dim_size))

    return output.index_select(0, torch.tensor(indices, device=output.device))


def _handle_row_wise_lookup_distribute(
    input_sorted, input, world_size, weight, rank, padding_idx
):
    """
    In the circumstance of row-wise sharding of weight, we need to distribute
    the sorted lookup IDs of embedding/embeddingBag to each rank.
    If the index in the placement is not equal to the rank number, we need to
    do the rearrangement based on the order given by the Sharding Spec (placement).

    In addition, we do two things for padding_idx. The first thing is to only
    set it if it's within the range of the current rank and the other thing
    is to do the modularization of it by sharded_dim_size_max.

    Args:
        input_sorted: sorted lookup IDs of embedding/embeddingBag.
        input: tensor to be applied op on.
        world_size: number of ranks.
        weight: shareded weight tensor.
        rank: # of cuda process.
        padding_idx: If specified, the entries at padding_idx do
            not contribute to the gradient and reduction.

    Return:
        input_sorted: sorted lookup IDs of embedding/embeddingBag
            Rearrangement performed if it is needed.
        input_split_sizes: size of IDs to be assigned to each rank.
        sharded_dim_size_max: the max size of the row each rank gets.
        input_split_rearrange_indices: indices of row rearrangement.
        rearrange_indices_1d_second_order: reverse indices of row
            rearrangement, which will be used to restore the original
            order.
        padding_idx: Same as input if padding_idx is within the range
            of the given rank; otherwise, None is returned. It is
            also modularized by sharded_dim_size_max.
    """
    # Decide which rank the input goes to by check the sharding range.
    split_size = get_split_size(weight.size(0), world_size)
    rearrange_rows = False
    indices_flatten = None
    input_split_sizes: List[int] = [0] * world_size
    input_split_start_indices: List[int] = [0] * world_size
    start_row_idx_rank = None
    end_row_idx_rank = None
    # When we do the chunk split, we always ensure the first N - 1 chunks get max out
    # and then the Nth chunk gets the rest. So input_split_sizes like [3, 3, 3, 4]
    # are not possible. The expected split size will be [4, 4, 4, 1].
    sharded_dim_size_max = get_chunked_dim_size(weight.size(0), split_size, 0)
    for idx, placement in enumerate(weight._sharding_spec.placements):
        sharded_dim_size = get_chunked_dim_size(weight.size(0), split_size, idx)
        start_row_idx = idx * sharded_dim_size_max
        end_row_idx = start_row_idx + sharded_dim_size
        start_idx = torch.searchsorted(input_sorted, start_row_idx).item()
        end_idx = torch.searchsorted(input_sorted, end_row_idx).item()
        input_split_sizes[placement.rank()] = int(end_idx - start_idx)
        input_split_start_indices[placement.rank()] = int(start_idx)
        if placement.rank() != idx:
            rearrange_rows = True
        # Store the range of the current rank.
        if placement.rank() == rank:
            start_row_idx_rank = start_row_idx
            end_row_idx_rank = end_row_idx

    # Perform the modular if padding_idx is within the range.
    if padding_idx is not None:
        if padding_idx < start_row_idx_rank or padding_idx >= end_row_idx_rank:
            padding_idx = None
        else:
            padding_idx = padding_idx % sharded_dim_size_max

    rearrange_indices_1d_second_order = None
    if rearrange_rows:
        # Need to re-arrange the 1D tensor to be sent via all2all.
        indices: List[List[int]] = [[0]] * world_size
        for placement in weight._sharding_spec.placements:
            split_length = input_split_sizes[placement.rank()]
            offset_idx = input_split_start_indices[placement.rank()]
            indices[placement.rank()] = list(
                range(offset_idx, offset_idx + split_length)
            )
        indices_flatten = list(idx for indice in indices for idx in indice)

        input_sorted = input_sorted.index_select(
            0, torch.tensor(indices_flatten, device=input.device)
        )
        rearrange_indices_1d_second_order = torch.argsort(torch.Tensor(indices_flatten))

    return (
        input_sorted,
        input_split_sizes,
        sharded_dim_size_max,
        torch.tensor(indices_flatten, device=input.device) if rearrange_rows else None,
        rearrange_indices_1d_second_order,
        padding_idx,
    )


def _communicate_size_to_each_rank(
    input_size_list, output_size, input, pg, tensor_type=torch.int
):
    """
    In the circumstance of row-wise sharding of weight, we need to first
    communicate the input length to each rank because each rank gets a
    different one.

    Args:
        input_size_list: list of sizes to be sent to each rank.
        output_size: length of the output tensor.
        input: tensor to be applied op on.
        pg: process group.
        tensor_type: dtype of tensor.

    Return: A list of communication results (int).
    """
    input_size_list_tensor = torch.tensor(
        input_size_list, dtype=tensor_type, device=input.device
    )
    output_size_list_tensor = torch.empty(
        output_size, dtype=tensor_type, device=input.device
    )
    dist.all_to_all_single(
        output_size_list_tensor,
        input_size_list_tensor,
        group=pg,
    )
    return output_size_list_tensor.tolist()


def _communicate_list_to_each_rank(
    input_tensor_list, output_lists, input, pg, tensor_type=torch.int64
):
    """
    In the circumstance of row-wise sharding of weight, we need to
    communicate a list of input tensors to each rank. Because the
    input could be a list of list, we need to first convert the list
    to a tensor.

    Args:
        input_tensor_list: list of tensors to be sent to each rank.
        output_lists: list of sizes to be obtained from each rank.
        input: tensor to be applied op on.
        pg: process group.
        tensor_type: dtype of tensor.

    Return: A list of communication results (tensors).
    """
    output_tensor_list = []
    for output_list in output_lists:
        output_tensor_list.append(
            torch.empty(output_list, dtype=tensor_type, device=input.device)
        )
    dist.all_to_all(
        output_tensor_list,
        input_tensor_list,
        group=pg,
    )
    return output_tensor_list


def _handle_max_norm_col_wise(
    max_norm,
    norm_type,
    local_shard,
    input,
    world_size,
    pg,
):
    """
    For col-wise sharding of weight, we need to aggregate the
    norm across all ranks before we can perform the proper re-norm.
    Note that, the max_norm logic is only applied to the embedding
    indices that are looked up and not the whole shard.

    Args:
        max_norm: If given, each embedding vector with norm larger
            than max_norm is renormalized to have norm max_norm.
            Note: this will modify weight in-place.
        norm_type: The p in the p-norm to compute for the max_norm option.
        local_shard: col-wise shared local weight used for lookup.
        input: tensor to be applied op to.
        world_size: number of ranks.
        pg: process group.

    Return:
        local_shard_norm_renormed: local_shard re-normed to max_norm if the norm is larger
            than it.
        gathered_inputs: list of inputs from all ranks.
    """
    norm_type = norm_type if norm_type is not None else 2.0
    # allgather the inputs first.
    gathered_inputs = [torch.zeros_like(input) for _ in range(world_size)]
    dist.all_gather(gathered_inputs, input, group=pg)
    unique_inp = torch.unique(torch.cat(gathered_inputs))
    local_shard_sum = torch.sum(
        torch.pow(torch.abs(local_shard), norm_type), dim=1, dtype=local_shard.dtype
    )
    # For col-wise sharding, we need to first aggregate the powered sum
    # from each rank first and then calculate the norm.
    dist.all_reduce(local_shard_sum, group=pg)
    local_shard_norm = torch.pow(local_shard_sum, 1.0 / norm_type)
    max_norm_tensor = torch.full(
        (local_shard.size(0),),
        float("inf"),
        dtype=local_shard.dtype,
        device=input.device,
    )
    max_norm_tensor[unique_inp] = max_norm
    local_shard_t = local_shard.t().contiguous()
    normalized_tensor = torch.where(
        local_shard_norm > max_norm_tensor, max_norm_tensor, local_shard_norm
    )
    local_shard_norm_renormed = (
        torch.div(torch.mul(local_shard_t, normalized_tensor), local_shard_norm)
        .t()
        .contiguous()
    )
    return local_shard_norm_renormed, gathered_inputs<|MERGE_RESOLUTION|>--- conflicted
+++ resolved
@@ -60,15 +60,10 @@
 
     Return: final result of input being applied with the op.
     """
-<<<<<<< HEAD
-    # allgather the inputs first.
-    gathered_inputs = all_gather(input, group=pg)
-=======
     if gathered_inputs is None:
         # allgather the inputs first.
         gathered_inputs = [torch.zeros_like(input) for _ in range(world_size)]
         dist.all_gather(gathered_inputs, input, group=pg)
->>>>>>> cf73b083
 
     # run the operator's function for all the inputs.
     results = []
