#include <torch/csrc/jit/passes/onnx.h>

#include <ATen/core/functional.h>
#include <c10/util/Exception.h>
#include <c10/util/irange.h>
#include <torch/csrc/autograd/function.h>
#include <torch/csrc/autograd/symbolic.h>
#include <torch/csrc/jit/ir/constants.h>
#include <torch/csrc/jit/jit_log.h>
#include <torch/csrc/jit/passes/dead_code_elimination.h>
#include <torch/csrc/jit/passes/onnx/shape_type_inference.h>
#include <torch/csrc/jit/python/python_ir.h>
#include <torch/csrc/utils/pybind.h>
#include <sstream>
#include <unordered_map>

namespace torch {
namespace jit {

void removePrintOps(Block* block) {
  for (auto it = block->nodes().begin(), end = block->nodes().end(); it != end;
       ++it) {
    for (auto b : it->blocks()) {
      removePrintOps(b);
    }
    if (it->kind() == prim::Print || it->kind() == aten::warn) {
      for (size_t i = 0; i < it->inputs().size();) {
        auto input = it->inputs().at(i);
        // only handling constants bc of potential side effects
        if (input->uses().size() == 1 &&
            input->node()->kind() == prim::Constant) {
          it->removeInput(i);
          input->node()->destroy();
        } else {
          ++i;
        }
      }
      it.destroyCurrent();
    }
  }
}

void RemovePrintOps(std::shared_ptr<Graph>& graph) {
  removePrintOps(graph->block());
  GRAPH_DUMP("After RemovePrintOps: ", graph);
}

void checkONNXCompatibility(const c10::FunctionSchema& schema) {
  // in ONNX, all inputs are tensors, no support for tensor list
  // so at most one input tensor list is supported
  bool has_tensor_list = false;
  const auto& args = schema.arguments();
  for (const auto& arg : args) {
    if (arg.name() == "_caffe2_preallocated_outputs") {
      continue;
    }
    auto type = arg.type();
<<<<<<< HEAD
    if (type->isOptional()) {
      type = type->expect<UnionType>()->getContainedElementIfOptional();
      AT_ASSERT(!type->isOptional());
=======
    if (type->kind() == TypeKind::OptionalType) {
      type = reinterpret_cast<OptionalType*>(type.get())->getElementType();
      // recursive optional type is not supported
      AT_ASSERT(type->kind() != TypeKind::OptionalType);
>>>>>>> bcd9c9cf
    }
    if (type->kind() == TypeKind::ListType) {
      const auto& elem_type =
          reinterpret_cast<ListType*>(type.get())->getElementType();
      if (elem_type->isSubtypeOf(TensorType::get())) {
        AT_ASSERTM(
            !has_tensor_list,
            "ONNX export supports at most one TensorList as input.");
        has_tensor_list = true;
      }
    }
  }
}

void preprocessCaffe2Ops(Block* block) {
  for (auto it = block->nodes().begin(), end = block->nodes().end(); it != end;
       ++it) {
    for (auto b : it->blocks()) {
      preprocessCaffe2Ops(b);
    }
    if (it->kind().is_caffe2()) {
      const auto& schema = it->schema();
      checkONNXCompatibility(schema);
      std::vector<Value*> origin_inputs;
      for (Value* v : it->inputs()) {
        origin_inputs.push_back(v);
      }
      it->removeAllInputs();
      const auto& args = schema.arguments();
      size_t origin_inputs_index = 0;
      for (const auto& arg : args) {
        auto type = arg.type();
        AT_ASSERT(origin_inputs_index < origin_inputs.size());
        const auto& origin_input = origin_inputs[origin_inputs_index++];
<<<<<<< HEAD
        if (type->isOptional()) {
          type = type->expect<UnionType>()->getContainedElementIfOptional();
          if (origin_input->mustBeNone()) {
            continue;
          } else {
            // recursive optional type is not supported
            AT_ASSERT(!type->isOptional());
          }
=======
        if (type->kind() == TypeKind::OptionalType &&
            origin_input->mustBeNone()) {
          continue;
>>>>>>> bcd9c9cf
        }
        if (type->isSubtypeOf(TensorType::get())) {
          it->addInput(origin_input);
        } else if (
            type->kind() == TypeKind::BoolType ||
            type->kind() == TypeKind::IntType) {
          const auto* constant_node = origin_input->node();
          AT_ASSERT(constant_node->kind() == prim::Constant);
          it->i_(Symbol::attr(arg.name()), constant_node->i(attr::value));
        } else if (type->kind() == TypeKind::FloatType) {
          const auto* constant_node = origin_input->node();
          AT_ASSERT(constant_node->kind() == prim::Constant);
          it->f_(Symbol::attr(arg.name()), constant_node->f(attr::value));
        } else if (type->kind() == TypeKind::StringType) {
          const auto* constant_node = origin_input->node();
          AT_ASSERT(constant_node->kind() == prim::Constant);
          it->s_(Symbol::attr(arg.name()), constant_node->s(attr::value));
        } else if (type->kind() == TypeKind::ListType) {
          const auto& list_node = origin_input->node();
          const auto& elem_type = type->castRaw<ListType>()->getElementType();
          AT_ASSERT(
              list_node->kind() == prim::ListConstruct ||
              list_node->kind() == prim::Constant);
          if (elem_type->isSubtypeOf(TensorType::get())) {
            AT_ASSERT(list_node->kind(), prim::ListConstruct);
            const auto& tensor_list = origin_input->node()->inputs();
            for (const auto& t : tensor_list) {
              it->addInput(t);
            }
          } else if (elem_type->kind() == TypeKind::FloatType) {
            std::vector<double> values;
            if (list_node->kind() == prim::ListConstruct) {
              for (const auto* elem_input : list_node->inputs()) {
                const auto* constant_node = elem_input->node();
                AT_ASSERT(constant_node->kind() == prim::Constant);
                values.push_back(constant_node->f(attr::value));
              }
            } else { // is a constant list
              values = list_node->fs(attr::value);
            }
            it->fs_(Symbol::attr(arg.name()), values);
          } else {
            throw std::runtime_error(
                "Unhandled scalar arg: " + arg.name() +
                ", type: " + c10::typeKindToString(elem_type->kind()));
          }
        } else {
          throw std::runtime_error(
              "Unsupported input type of arg " + arg.name() +
              " in Caffe2 operator: " + c10::typeKindToString(type->kind()));
        }
      }
    }
  }
  EliminateDeadCode(
      block, true, DCESideEffectPolicy::ALLOW_DELETING_NODES_WITH_SIDE_EFFECTS);
}

void PreprocessCaffe2Ops(std::shared_ptr<Graph>& graph) {
  preprocessCaffe2Ops(graph->block());
  GRAPH_DUMP("After PreprocessCaffe2Ops: ", graph);
}

// Transform PythonOps into Nodes that match ONNX semantics.
std::shared_ptr<Graph> ToONNX(
    std::shared_ptr<Graph>& graph,
    ::torch::onnx::OperatorExportTypes operator_export_type) {
  auto constant_value_map = ConstantValueMap::getInstance();
  ConstantValueMap::ClearMaps();
  auto new_graph = std::make_shared<Graph>(graph->current_scope());
  std::unordered_map<Value*, Value*> env;
  BlockToONNX(graph->block(), new_graph->block(), operator_export_type, env);
  GRAPH_DUMP("after ToONNX: ", new_graph);
  return new_graph;
}

// BlockToONNX.
// is_sub_block = true means the old_block (aten graph) is in the sub block
// (e.g., if sub block), and we want to convert it into its parent block in onnx
// graph. In this case, we don't register the input/output or eliminate the dead
// code.
std::unordered_map<Value*, Value*> BlockToONNX(
    Block* old_block,
    Block* new_block,
    ::torch::onnx::OperatorExportTypes operator_export_type,
    std::unordered_map<Value*, Value*>& env,
    bool is_sub_block) {
  torch::autograd::SymbolicContext ctx{};
  ctx.block = new_block;

  GRAPH_DEBUG(
      "BlockToONNX: graph of old block: ",
      old_block->owningGraph()->toString());

  // Initialize context and environment
  if (!is_sub_block) {
    for (auto input : old_block->inputs()) {
      auto n = ctx.block->addInput()->copyMetadata(input);
      env[input] = n;
    }
  }

  // Finally, visit all nodes in the graph
  for (auto node : old_block->nodes()) {
    NodeToONNX(node, ctx.block, operator_export_type, env);
  }

  if (is_sub_block) {
    return env;
  }

  for (auto output : old_block->outputs()) {
    ctx.block->registerOutput(env.at(output));
  }
  // Run dce to clean-up unused functional and inplace ops.
  EliminateDeadCode(
      ctx.block,
      true,
      DCESideEffectPolicy::ALLOW_DELETING_NODES_WITH_SIDE_EFFECTS);

  return {};
}

void NodeToONNX(
    Node* old_node,
    Block* new_block,
    ::torch::onnx::OperatorExportTypes operator_export_type,
    std::unordered_map<Value*, Value*>& env) {
  py::object onnx = py::module::import("torch.onnx");
  py::object onnx_symbolic = py::module::import("torch.onnx.symbolic_helper");
  py::object onnx_registry = py::module::import("torch.onnx.symbolic_registry");

  // Setup all the lambda helper functions.

  // Returns a node that n maps to in the new graph
  auto envFn = [&env](Value* n) -> Value* {
    auto it = env.find(n);
    TORCH_CHECK(it != env.end(), "Dangling node reference");
    TORCH_CHECK(it->second, "Unused node was subsequently used");
    return it->second;
  };

  // Put the new outputs in our environment map, and copy the type from the
  // input graph if they were not set by the symbolic. This is called only
  // with results of symbolic call (not for nodes that are just cloned).
  auto setOutputs = [&](const std::string& op_name,
                        Node* node,
                        const value_list& outputs) {
    auto old_outputs = node->outputs();
    // Count all outputs, excluding Handles
    auto num_old_outputs = old_outputs.size();
    if (outputs.size() != num_old_outputs) {
      std::ostringstream ss;
      ss << "symbolic for " << op_name
         << " produced an incorrect number of outputs (expected ";
      ss << num_old_outputs << ", but got " << outputs.size() << ")";
      throw std::runtime_error(ss.str());
    }
    // For const node, it does not need params_dict info, so set it to {}.
    const ParamMap empty_params_dict = {};
    auto opset_version =
        py::cast<int>(onnx_symbolic.attr("_export_onnx_opset_version"));
    for (size_t i = 0; i < num_old_outputs; ++i) {
      auto old = old_outputs[i];
      if (outputs[i]) {
        // Allow symbolic() to skip specifying the type of the return node.
        // Unfortunately, they are on the hook for all internal nodes
        // (though in practice, the types are not computed.)
        //
        // If onnx shape inference is turned on, the new outputs will have
        // types inferred, and they will be merged with the old types.
        if (outputs[i]->node()->kind() != c10::onnx::Constant &&
            ConstantValueMap::HasValue(outputs[i]->debugName())) {
          // Create a const node if the node output value is in
          // ConstantValueMap.
          auto value =
              ConstantValueMap::GetValue(outputs[i]->debugName()).value();
          Node* const_node =
              new_block->owningGraph()->create(c10::onnx::Constant);
          const_node->t_(attr::value, value);
          const_node->output()->setType(TensorType::create(value));

          // Copy over source location and scope information to all nodes
          // created by the symbolic
          const_node->output()->node()->setSourceRange(node->sourceRange());
          const_node->output()->node()->setScope(node->scope());
          new_block->appendNode(const_node);
          ONNXShapeTypeInference(const_node, empty_params_dict, opset_version);
          env[old] = const_node->output();
        } else {
          outputs[i]->setType(
              MergeInferredType(old->type(), outputs[i]->type()));

          // Copy over source location and scope information to all nodes
          // created by the symbolic
          outputs[i]->node()->setSourceRange(node->sourceRange());
          outputs[i]->node()->setScope(node->scope());
          env[old] = outputs[i];
        }
      } else {
        // Null output means that the ONNX op doesn't have outputs corresponding
        // to certain PyTorch outputs
        env[old] = nullptr;
        if (!old->uses().empty()) {
          std::ostringstream ss;
          ss << "symbolic for " << op_name << " returned None for the output "
             << i;
          ss << " (indicating conversion for that particular output is not supported), ";
          ss << "but the network uses this output later";
          // TODO: Say what actually used it
          throw std::runtime_error(ss.str());
        }
      }
    }
  };

  // Clone the node and add it to the new graph
  auto cloneNode = [&](Node* node) {
    auto n_ = new_block->appendNode(
        new_block->owningGraph()->createClone(node, envFn));
    for (const auto i : c10::irange(node->outputs().size())) {
      // n_->outputs()[i]->setType(node->outputs()[i]->type());
      env[node->output(i)] = n_->output(i);
    }
  };

  // Cast output of symbolic() python implementation
  auto processSymbolicOutput = [&](const std::string& op_name,
                                   Node* n,
                                   const py::object& raw_output) {
    if (raw_output.ptr() == Py_None) {
      cloneNode(n);
      return;
    }
    // Cast the outputs back to C++ and put them in the new graph
    std::vector<Value*> outputs;
    try {
      if (py::isinstance<Value>(raw_output)) {
        outputs = value_list{py::cast<Value*>(raw_output)};
      } else {
        outputs = py::cast<std::vector<Value*>>(raw_output);
      }
    } catch (const std::exception& ex) {
      std::ostringstream ss;
      ss << "Error casting results of symbolic for " << op_name
         << ": expected to return list of op nodes, instead received type ''"
         << py::str(raw_output.get_type()) << "': " << py::str(raw_output);
      throw std::runtime_error(ss.str());
    }

    setOutputs(op_name, n, outputs);
  };

  auto callPySymbolicFunction = [&](Node* n) {
    // The idea is delegate as much of the actual argument massaging to
    // Python as possible

    py::tuple py_inputs(n->inputs().size());
    Py_ssize_t input_nr = 0;
    for (auto* input : n->inputs()) {
      py_inputs[input_nr++] = py::cast(envFn(input));
    }

    WithInsertPoint insert_point_guard(new_block);
    WithCurrentScope scope_guard(*new_block->owningGraph(), n->scope());
    py::object raw_output = onnx.attr("_run_symbolic_function")(
        new_block->owningGraph(),
        new_block,
        n,
        py_inputs,
        env,
        operator_export_type);

    // TODO: Assert it's an ATen identifier???
    // (Sometimes it's not...)
    processSymbolicOutput(n->kind().toUnqualString(), n, raw_output);
    GRAPH_DUMP("after processSymbolicOutput: ", new_block->owningGraph());
  };

  auto callPySymbolicMethod = [&](ConcretePythonOp* op) {
    // Test if there is a symbolic function; bail if there is not
    auto pyobj = py::handle(op->pyobj.get());
    auto func = op->autogradFunction();
    if (func) {
      pyobj = func->get();
    }

    py::object opset_version = onnx_symbolic.attr("_export_onnx_opset_version");
    py::object is_registered_op = onnx_registry.attr("is_registered_op")(
        "prim_PythonOp", "", opset_version);
    if (!py::hasattr(pyobj, "symbolic") &&
        (!PyObject_IsTrue(is_registered_op.ptr()))) {
      // Simply clone the node, unless either
      // 1. The torch.autograd.Function class of this node object has `symbolic`
      // method defined.
      // 2. Custom export symbolic is registered for prim::PythonOp.
      cloneNode(op);
      return;
    }

    // Prepare args for Python. First one is the graph, and is followed
    // by regular args, with Variables replaced by corresponding nodes.
    Py_ssize_t input_nr = 0;
    py::tuple py_symbolic_args(op->cconv.size());
    auto inputs = op->inputs();
    auto node_it = inputs.begin();
    auto scalar_it = op->scalar_args.begin();
    for (auto arg_type : op->cconv) {
      py::object obj;
      if (arg_type == 'c') {
        TORCH_CHECK(
            scalar_it != op->scalar_args.end(),
            "expected too many scalar args");
        obj = py::reinterpret_borrow<py::object>(
            py::handle((scalar_it++)->get()));
      } else if (arg_type == 'd') {
        TORCH_CHECK(node_it != inputs.end(), "expected too many inputs");
        obj = py::cast(envFn(*node_it++));
      } else {
        throw std::runtime_error("unexpected calling convention");
      }
      py_symbolic_args[input_nr++] = obj;
    }

    WithInsertPoint insert_point_guard(new_block);
    WithCurrentScope scope_guard(*new_block->owningGraph(), op->scope());

    if (py::hasattr(pyobj, "symbolic")) {
      // Call the symbolic function
      // Use a little trampoline function so we can give good error messages
      // upon argument mismatch
      onnx_registry.attr("register_op")(
          op->name(), pyobj.attr("symbolic"), "", opset_version);
      py::object raw_output = onnx.attr("_run_symbolic_method")(
          new_block->owningGraph(),
          op->name(),
          pyobj.attr("symbolic"),
          py_symbolic_args);

      processSymbolicOutput(op->name(), op, raw_output);
    } else {
      TORCH_INTERNAL_ASSERT(PyObject_IsTrue(is_registered_op.ptr()));
      Node* n = static_cast<Node*>(op);
      n->s_(attr::name, op->name());
      // Call symbolic function
      py::object raw_output = onnx.attr("_run_symbolic_function")(
          new_block->owningGraph(),
          new_block,
          n,
          py_symbolic_args,
          env,
          operator_export_type);

      processSymbolicOutput(op->kind().toUnqualString(), n, raw_output);
    }
  };

  auto k = old_node->kind();
  if (k.is_caffe2()) {
    // Pass on Caffe2 operator, since we already preprocess it
    cloneNode(old_node);
  } else if (k == prim::PythonOp) {
    callPySymbolicMethod(static_cast<ConcretePythonOp*>(old_node));
  } else {
    callPySymbolicFunction(old_node);
  }
}

} // namespace jit
} // namespace torch<|MERGE_RESOLUTION|>--- conflicted
+++ resolved
@@ -55,16 +55,9 @@
       continue;
     }
     auto type = arg.type();
-<<<<<<< HEAD
     if (type->isOptional()) {
       type = type->expect<UnionType>()->getContainedElementIfOptional();
       AT_ASSERT(!type->isOptional());
-=======
-    if (type->kind() == TypeKind::OptionalType) {
-      type = reinterpret_cast<OptionalType*>(type.get())->getElementType();
-      // recursive optional type is not supported
-      AT_ASSERT(type->kind() != TypeKind::OptionalType);
->>>>>>> bcd9c9cf
     }
     if (type->kind() == TypeKind::ListType) {
       const auto& elem_type =
@@ -99,7 +92,6 @@
         auto type = arg.type();
         AT_ASSERT(origin_inputs_index < origin_inputs.size());
         const auto& origin_input = origin_inputs[origin_inputs_index++];
-<<<<<<< HEAD
         if (type->isOptional()) {
           type = type->expect<UnionType>()->getContainedElementIfOptional();
           if (origin_input->mustBeNone()) {
@@ -108,11 +100,6 @@
             // recursive optional type is not supported
             AT_ASSERT(!type->isOptional());
           }
-=======
-        if (type->kind() == TypeKind::OptionalType &&
-            origin_input->mustBeNone()) {
-          continue;
->>>>>>> bcd9c9cf
         }
         if (type->isSubtypeOf(TensorType::get())) {
           it->addInput(origin_input);
