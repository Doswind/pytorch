#include <torch/csrc/jit/passes/quantization/helper.h>
#include <torch/csrc/jit/passes/graph_rewrite_helper.h>

namespace torch {
namespace jit {

using graph_rewrite_helper::getFuncName;

struct FuncArg {
  std::string func_name;
  int arg_index;
};

using AtenFuncArgs = std::vector<FuncArg>;
using CallFuncArgs = std::vector<FuncArg>;

// White lists for quantizable operators
std::vector<std::string> _static_quantizable_call_funcs = {
    "conv2d",
    "linear",
    "batch_norm",
    "hardswish",
    "layer_norm",
};

std::vector<std::string> _static_quantizable_aten_funcs = {
    "conv1d",
    "conv2d",
    "conv3d",
    "linear",
    "addmm",
    "matmul",
    "add_",
    "add",
<<<<<<< HEAD
    "lstm",
=======
    "cat",
>>>>>>> c48132e5
    "mul",
    "mul_",
    "hardswish",
    "layer_norm",
};

std::vector<std::string> _dynamic_quantizable_call_funcs = {
    "linear",
};

std::vector<std::string> _dynamic_quantizable_aten_funcs = {
    "linear",
};

// These are the prim::CallFunctions that doesn't require observation and
// have a single input Tensor
// example: `prim::CallFunction(%dropout, %input_tensor, ...)
// so we propagate observed property from %input_tensor to the
// output of the `prim::CallFunction`
// Also these ops doesn't do computation on the value of Tensor, the
// operation only depends on the shape of the Tensor
std::vector<std::string> _single_input_general_shape_call_funcs = {
    "_max_pool1d",
    "_max_pool2d",
    "_max_pool3d",
    "dropout",
    "relu",
    "hardsigmoid",
};

// Similar to prim::CallFunctions, there are aten ops that doesn't
// require observation and have a single input Tensor
// Also these ops doesn't do computation on the value of Tensor, the
// operation only depends on the shape of the Tensor
// e.g. `aten::flatten(%input_tensor, ...)`
std::vector<std::string> _single_input_general_shape_aten_funcs = {
    "max_pool1d",
    "max_pool2d",
    "max_pool3d",
    "flatten",
    "max",
    "min",
    "dropout",
    "reshape",
    // Non-inplace resize is deprecated
    "resize_",
    "chunk",
    "view",
    "transpose",
    "contiguous",
    "permute",
    "repeat_interleave",
    "relu",
    "relu_",
};

// Theses are prim::CallFunctions for ops that doesn't require observation and
// have a single input Tensor
// Also these ops do computation on the value of Tensor
// TODO: [Need verify] looks like we can quantize simple functionals that just
// call into aten functions
std::vector<std::string> _single_input_general_value_call_funcs = {
    "avg_pool1d",
    "avg_pool2d",
    "avg_pool3d",
    "adaptive_avg_pool1d",
    "adaptive_avg_pool2d",
    "adaptive_avg_pool3d",
    "interpolate",
    "upsample",
    "upsample_bilinear",
    "upsample_nearest",
    "hardtanh",
    "elu",
    "leaky_relu",
};

// Theses are aten functions for ops that doesn't require observation and
// have a single input Tensor
// Also these ops do computation on the value of Tensor
// e.g. `aten::avg_pool2d(%input_tensor, ...)`
std::vector<std::string> _single_input_general_value_aten_funcs = {
    "avg_pool1d",
    "avg_pool2d",
    "avg_pool3d",
    "adaptive_avg_pool1d",
    "adaptive_avg_pool2d",
    "adaptive_avg_pool3d",
    "mean",
    "upsample_nearest1d",
    "upsample_nearest2d",
    "upsample_nearest3d",
    "upsample_linear1d",
    "upsample_bilinear2d",
    "upsample_trilinear3d",
    "upsample_bicubic2d",
    "clamp",
    // "clamp_",  // Enable when quantized `clamp_` is ready
    "hardtanh",
    "hardtanh_",
    "elu",
    "elu_",
    "leaky_relu",
    "leaky_relu_",
};

const float _asym_scale = 1.0f / 256.0f;
const int _asym_zero_point = 0;
const float _sym_scale = 2.0f / 256.0f;
const int _sym_zero_point = 128;
// quantization parameters for ops with range 0 to 1
// for example: aten/src/ATen/native/quantized/cpu/qsigmoid.cpp
std::tuple<c10::QScheme, QParamVector> _per_tensor_asym_qparam =
    std::make_tuple(
        c10::kPerTensorAffine,
        QParamVector({std::make_pair(".scale", IValue(_asym_scale)),
                      std::make_pair(".zero_point", IValue(_asym_zero_point)),
                      std::make_pair(".scalar_type", IValue(c10::kQUInt8))}));

// quantization parrameters for ops with range -1 to 1
// for example: aten/src/ATen/native/quantized/cpu/qtanh.cpp
std::tuple<c10::QScheme, QParamVector> _per_tensor_sym_qparam = std::make_tuple(
    c10::kPerTensorAffine,
    QParamVector({std::make_pair(".scale", IValue(_sym_scale)),
                  std::make_pair(".zero_point", IValue(_sym_zero_point)),
                  std::make_pair(".scalar_type", IValue(c10::kQUInt8))}));

// Map from aten op symbol to the quantization parameters
// for the ops with fixed quantization parameters
std::unordered_map<NodeKind, std::tuple<c10::QScheme, QParamVector>>
    _fixed_qparams_map = {
        {Symbol::aten("hardsigmoid"), _per_tensor_asym_qparam},
        {Symbol::aten("hardsigmoid_"), _per_tensor_asym_qparam},
        {Symbol::aten("sigmoid"), _per_tensor_asym_qparam},
        {Symbol::aten("sigmoid_"), _per_tensor_asym_qparam},
        {Symbol::aten("tanh"), _per_tensor_sym_qparam},
        {Symbol::aten("tanh_"), _per_tensor_sym_qparam},
};

// Special checks for ops that do not require observers for all input tensors.
// For each operator in this list observers are inserted for the input based
// on the index specified.
AtenFuncArgs _observe_inputs_aten_func = {};
CallFuncArgs _observe_inputs_call_func = {{"batch_norm", 1}};

// Aten functions for getting tensor information
std::vector<std::string> _tensor_info_funcs = {"size"};

// Aten functions whose output will be quantized or not quantized depending
// on input tensor
std::vector<std::string> _propagate_quant_ops = {"cat"};

// Check if `use` is an aten function of name `func_name` and if value
// `v` is the nth argument (if provided) of the function.
bool matchAtenFuncToUse(
    const Use& use,
    const std::string& func_name,
    c10::optional<int> n) {
  Node* node = use.user;
  return node->kind() == Symbol::aten(func_name) &&
      (!n.has_value() || n.value() == use.offset);
}

// Check if `use` is a CallFunction of name `func_name` and if value
// `v` is the nth argument (if provided) of the function
bool matchCallFuncToUse(
    const Use& use,
    const std::string& func_name,
    c10::optional<int> n) {
  Node* node = use.user;
  return node->kind() == prim::CallFunction &&
      getFuncName(node->inputs()[0]) == func_name &&
      (!n.has_value() || n.value() == use.offset);
}

// Check any use of `v` matches the aten function call
// or CallFunction patterns
bool matchArgPattern(
    Value* v,
    const AtenFuncArgs& aten_func_args,
    const CallFuncArgs& call_func_args) {
  for (const Use& u : v->uses()) {
    for (const auto& func_arg : aten_func_args) {
      if (matchAtenFuncToUse(u, func_arg.func_name, func_arg.arg_index)) {
        return true;
      }
    }

    for (const auto& func_arg : call_func_args) {
      if (matchCallFuncToUse(u, func_arg.func_name, func_arg.arg_index)) {
        return true;
      }
    }
  }
  return false;
}

bool isWeight(Value* v) {
  bool result = matchArgPattern(
      v,
      AtenFuncArgs(
          {{"conv1d", 1}, {"conv2d", 1}, {"conv3d", 1}, {"linear", 1}}),
      CallFuncArgs({{"linear", 2}}));
  return result;
}

bool isBiasOfConvOrLinear(Value* v) {
  bool result = matchArgPattern(
      v,
      AtenFuncArgs(
          {{"conv1d", 2}, {"conv2d", 2}, {"conv3d", 2}, {"linear", 2}}),
      CallFuncArgs({{"linear", 3}}));
  return result;
}

bool mayRequireObservation(Value* v) {
  return !hasScalarInput(v->node());
}

std::vector<Value*> getPassThroughInputs(Value* v) {
  Node* n = v->node();
  if (isSingleInputGeneralCallFunction(n)) {
    return {n->input(1)};
  } else if (
      isSingleInputGeneralAtenFunction(n) ||
      (n->kind() == Symbol::aten("sort") && v->offset() == 0)) {
    return {n->input(0)};
  } else if (n->kind() == prim::If && n->outputs().size() == 1) {
    std::vector<Value*> inputs;
    for (Block* subblock : n->blocks()) {
      if (alwaysRaisesException(subblock)) {
        continue;
      }
      auto* output = subblock->outputs()[0];
      inputs.push_back(output);
    }
    return inputs;
  } else if (n->kind() == prim::ListUnpack) {
    return {n->input(0)};
  } else if (n->kind() == prim::ListConstruct) {
    std::vector<Value*> inputs;
    for (auto* v : n->inputs()) {
      inputs.push_back(v);
    }
    return inputs;
  }
  return {};
}

std::vector<NodeKind> toAtenSymbol(const std::vector<std::string>& func_names) {
  std::vector<NodeKind> symbols;
  std::transform(
      func_names.begin(),
      func_names.end(),
      std::back_inserter(symbols),
      Symbol::aten);
  return symbols;
}

bool isAtenFunc(Node* n, const std::vector<NodeKind>& aten_funcs) {
  return std::find(aten_funcs.begin(), aten_funcs.end(), n->kind()) !=
      aten_funcs.end();
}

bool isAtenFunc(Node* n, const std::vector<std::string>& aten_funcs) {
  const auto& symbols = toAtenSymbol(aten_funcs);
  return isAtenFunc(n, symbols);
}

// TODO: factor out isCallFunc
bool isFunctionNode(
    Node* n,
    const std::vector<std::string>& call_funcs,
    const std::vector<std::string>& aten_funcs) {
  bool is_func_node = isAtenFunc(n, aten_funcs);
  if (n->kind() == prim::CallFunction) {
    auto func_name = getFuncName(n->inputs()[0]);
    is_func_node |=
        std::find(call_funcs.begin(), call_funcs.end(), func_name) !=
        call_funcs.end();
  }
  return is_func_node;
}

bool isSingleInputGeneralValueAtenFunction(Node* n) {
  return isAtenFunc(n, _single_input_general_value_aten_funcs);
}

bool isSingleInputGeneralCallFunction(Node* n) {
  static std::vector<std::string> single_input_general_call_funcs;
  std::copy(
      _single_input_general_shape_call_funcs.begin(),
      _single_input_general_shape_call_funcs.end(),
      std::back_inserter(single_input_general_call_funcs));
  std::copy(
      _single_input_general_value_call_funcs.begin(),
      _single_input_general_value_call_funcs.end(),
      std::back_inserter(single_input_general_call_funcs));
  return isFunctionNode(
      n,
      /* call_funcs = */ single_input_general_call_funcs,
      /* aten_funcs = */ {});
}

bool isSingleInputGeneralAtenFunction(Node* n) {
  static std::vector<NodeKind> fixed_qparams_aten_funcs;
  std::transform(
      _fixed_qparams_map.begin(),
      _fixed_qparams_map.end(),
      std::back_inserter(fixed_qparams_aten_funcs),
      [](auto pair) { return pair.first; });

  return isAtenFunc(n, _single_input_general_shape_aten_funcs) ||
      isAtenFunc(n, _single_input_general_value_aten_funcs) ||
      isAtenFunc(n, fixed_qparams_aten_funcs);
}

bool isTensorInfoNode(Node* n) {
  return isAtenFunc(n, _tensor_info_funcs);
}

bool isPropagateQuantNode(Node* n) {
  return isAtenFunc(n, _propagate_quant_ops);
}

c10::optional<std::tuple<c10::QScheme, QParamVector>> getFixedQParams(Node* n) {
  static std::vector<NodeKind> fixed_qparam_funcs;
  std::transform(
      _fixed_qparams_map.begin(),
      _fixed_qparams_map.end(),
      std::back_inserter(fixed_qparam_funcs),
      [](const auto& pair) { return pair.first; });
  if (isAtenFunc(n, fixed_qparam_funcs)) {
    return _fixed_qparams_map.at(n->kind());
  }
  return c10::nullopt;
}

bool userDefinedCallFunction(Node* n) {
  return n->kind() == prim::CallFunction &&
      !isSingleInputGeneralCallFunction(n) &&
      !isFunctionNode(n, _static_quantizable_call_funcs, {});
}

bool hasScalarInput(Node* n) {
  std::vector<std::string> scalar_ops = {"add", "add_", "mul", "mul_"};

  return isAtenFunc(n, scalar_ops) &&
      n->input(0)->type()->isSubtypeOf(TensorType::get()) &&
      n->input(1)->type()->isSubtypeOf(NumberType::get());
}

bool nodeQuantizable(Node* n, bool is_dynamic) {
  return isFunctionNode(
      n,
      /* call_funcs = */
      is_dynamic ? _dynamic_quantizable_call_funcs
                 : _static_quantizable_call_funcs,
      /* aten_funcs = */
      is_dynamic ? _dynamic_quantizable_aten_funcs
                 : _static_quantizable_aten_funcs);
}

bool useQuantizable(const Use& use, bool is_dynamic) {
  for (const auto& func_input : _observe_inputs_aten_func) {
    if (matchAtenFuncToUse(use, func_input.func_name, c10::nullopt)) {
      return use.offset == func_input.arg_index;
    }
  }

  for (const auto& func_input : _observe_inputs_call_func) {
    if (matchCallFuncToUse(use, func_input.func_name, c10::nullopt)) {
      return use.offset == func_input.arg_index;
    }
  }

  return nodeQuantizable(use.user, is_dynamic);
}

std::shared_ptr<Graph> getCallFunctionGraph(Node* n) {
  auto* func_node = n->input(0)->node();
  auto func = func_node->output()->type()->expect<FunctionType>()->function();
  TORCH_CHECK(
      func->isGraphFunction(), "Quantization only works for graph function");
  return func->graph();
}

// Block helper functions
bool alwaysRaisesException(Block* block) {
  for (Node* n : block->nodes()) {
    if (n->kind() == prim::RaiseException) {
      return true;
    }
    if (n->kind() == prim::If) {
      bool exception = true;
      for (Block* b : n->blocks()) {
        exception &= alwaysRaisesException(b);
      }
      if (exception) {
        return true;
      }
    }
  }
  return false;
}

// =================== Graph/Module analysis helper functions ============
// Check if value is the input of the graph
bool hitGraphInput(Value* value) {
  Graph* graph = value->owningGraph();
  const auto& inputs = graph->inputs();
  return std::find(inputs.begin(), inputs.end(), value) != inputs.end();
}

// Get the module access path for a Value representing a module instance
// by tracing back the GetAttr nodes and recording all the attribute
// names along the way.
// For example, the module access path will be ['sub', 'basic_block', 'conv1']
// for `self.sub.basic_block.conv1`
std::vector<std::string> getModuleAccessPath(Value* instance, Value* self) {
  std::vector<std::string> path;
  // Iterator to traverse back the GetAttr calls
  Value* iter = instance;
  // trace back the instance to recover the path of the submodule
  while (!hitGraphInput(iter) && iter->node()->kind() == prim::GetAttr) {
    Node* get_attr = iter->node();
    // record the name of GetAttr
    path.push_back(get_attr->s(attr::name));
    // trace back the chain of GetAttr
    iter = get_attr->inputs()[0];
  }
  TORCH_CHECK(
      iter == self,
      "Can't handle the access pattern of GetAttr "
      " in getModuleAccessPath, traced back to:",
      iter->debugName(),
      " which is not self:",
      self->debugName());
  std::reverse(path.begin(), path.end());
  return path;
}

Module findChildModule(
    const Module& module,
    const std::vector<std::string>& path) {
  Module m = module;
  for (const auto& p : path) {
    m = m.attr(p).toModule();
  }
  return m;
}

Module getInvokedModule(Module& module, Node* n, Value* self) {
  auto* instance = n->inputs()[0];
  auto path = getModuleAccessPath(instance, self);
  return findChildModule(module, path);
}

} // namespace jit
} // namespace torch<|MERGE_RESOLUTION|>--- conflicted
+++ resolved
@@ -32,11 +32,7 @@
     "matmul",
     "add_",
     "add",
-<<<<<<< HEAD
-    "lstm",
-=======
     "cat",
->>>>>>> c48132e5
     "mul",
     "mul_",
     "hardswish",
