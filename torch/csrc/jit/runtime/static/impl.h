--- conflicted
+++ resolved
@@ -350,17 +350,15 @@
 
   FastSet<const Node*> node_is_optimizable_container_type_;
 
-<<<<<<< HEAD
+  FastSet<const Value*> managed_tensor_values_{};
+  FastSet<const Value*> managed_output_tensor_values_{};
+  FastSet<const Value*> leaked_values_{};
+
   // Includes self if module_ != nullopt.
   // Note that we might have num_inputs_ == 0 even if the schema has a `self`
   // argument. In this case, `self` isn't used in the graph, but the schema
   // includes it anyways to be consistent with the JIT interpreter.
   size_t num_inputs_;
-=======
-  FastSet<const Value*> managed_tensor_values_{};
-  FastSet<const Value*> managed_output_tensor_values_{};
-  FastSet<const Value*> leaked_values_{};
->>>>>>> 4c374849
 };
 
 class TORCH_API StaticRuntime {
@@ -475,14 +473,8 @@
   // helper method for copying input args/kwargs into inputs_
   template <typename IValueList>
   void set_inputs(
-<<<<<<< HEAD
       IValueList&& args,
       const std::unordered_map<std::string, c10::IValue>& kwargs);
-=======
-      const std::vector<c10::IValue>& args,
-      const KeywordArgs& kwargs);
-  void set_inputs(std::vector<c10::IValue>&& args, const KeywordArgs& kwargs);
->>>>>>> 4c374849
 
   // Set Input(idx) to args[idx]. Invoked by set_inputs. Copies or moves
   // depending on overload.
@@ -529,6 +521,9 @@
   std::vector<IValue> values_;
   std::vector<IValue*> outputs_;
   std::vector<ProcessedNode> nodes_;
+
+  // Cache this so we don't have to call static_module_.first_input_is_self()
+  const bool first_input_is_self_;
 };
 
 class TORCH_API ProcessedFunction {
