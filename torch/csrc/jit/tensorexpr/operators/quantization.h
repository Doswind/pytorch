#pragma once

#include <torch/csrc/jit/tensorexpr/kernel.h>

namespace torch {
namespace jit {
namespace tensorexpr {

TORCH_API ExprHandle quantizePerTensorQParamFromArg(ArgValue arg);

TORCH_API double immQScale(const BufHandle& qx);

TORCH_API int64_t immQZero(const BufHandle& qx);

TORCH_API ScalarType immQDType(const BufHandle& qx);

TORCH_API bool isQuantized(const BufHandle& qx);

TORCH_API Tensor computeQuantizePerTensor(
    const std::vector<ArgValue>& inputs,
    const std::vector<ExprHandle>& outputShape,
    const c10::optional<ScalarType>& outputType,
    at::Device device);

TORCH_API Tensor computeQuantizePerTensorExternalCall(
    const std::vector<ArgValue>& inputs,
    const std::vector<ExprHandle>& outputShape,
    const c10::optional<ScalarType>& outputType,
    at::Device device);

TORCH_API Tensor computeQuantizedConv2dPrepack(
    const std::vector<ArgValue>& inputs,
    const std::vector<ExprHandle>& outputShape,
    const c10::optional<ScalarType>& outputType,
    at::Device device);

TORCH_API Tensor computeQuantizedConv2d(
    const std::vector<ArgValue>& inputs,
    const std::vector<ExprHandle>& outputShape,
    const c10::optional<ScalarType>& outputType,
    at::Device device);

TORCH_API Tensor computeQuantizedConv2dRelu(
    const std::vector<ArgValue>& inputs,
    const std::vector<ExprHandle>& outputShape,
    const c10::optional<ScalarType>& outputType,
    at::Device device);

TORCH_API Tensor computeQuantizedAdd(
    const std::vector<ArgValue>& inputs,
    const std::vector<ExprHandle>& outputShape,
    const c10::optional<ScalarType>& outputType,
    at::Device device);

<<<<<<< HEAD
=======
TORCH_API Tensor computeQuantizedMul(
    const std::vector<ArgValue>& inputs,
    const std::vector<ExprHandle>& outputShape,
    const c10::optional<ScalarType>& outputType,
    at::Device device);

TORCH_API Tensor computeQuantizedMulScalar(
    const std::vector<ArgValue>& inputs,
    const std::vector<ExprHandle>& outputShape,
    const c10::optional<ScalarType>& outputType,
    at::Device device);

TORCH_API Tensor computeQuantizedCat(
    const std::vector<ArgValue>& inputs,
    const std::vector<ExprHandle>& outputShape,
    const c10::optional<ScalarType>& outputType,
    at::Device device);

TORCH_API Tensor computeQuantizedRelu(
    const std::vector<ArgValue>& inputs,
    const std::vector<ExprHandle>& outputShape,
    const c10::optional<ScalarType>& outputType,
    at::Device device);

>>>>>>> bede18b0
TORCH_API Tensor computeDequantize(
    const std::vector<ArgValue>& inputs,
    const std::vector<ExprHandle>& outputShape,
    const c10::optional<ScalarType>& outputType,
    at::Device device);

TORCH_API Tensor computeDequantizeExternalCall(
    const std::vector<ArgValue>& inputs,
    const std::vector<ExprHandle>& outputShape,
    const c10::optional<ScalarType>& outputType,
    at::Device device);

TORCH_API Tensor computeUpsampleNearest2d(
    const std::vector<ArgValue>& inputs,
    const std::vector<ExprHandle>& outputShape,
    const c10::optional<ScalarType>& outputType,
    at::Device device);
} // namespace tensorexpr
} // namespace jit
} // namespace torch<|MERGE_RESOLUTION|>--- conflicted
+++ resolved
@@ -28,7 +28,19 @@
     const c10::optional<ScalarType>& outputType,
     at::Device device);
 
+TORCH_API Tensor computeQuantizedConv1d(
+    const std::vector<ArgValue>& inputs,
+    const std::vector<ExprHandle>& outputShape,
+    const c10::optional<ScalarType>& outputType,
+    at::Device device);
+
 TORCH_API Tensor computeQuantizedConv2dPrepack(
+    const std::vector<ArgValue>& inputs,
+    const std::vector<ExprHandle>& outputShape,
+    const c10::optional<ScalarType>& outputType,
+    at::Device device);
+
+TORCH_API Tensor computeQuantizedConv1d(
     const std::vector<ArgValue>& inputs,
     const std::vector<ExprHandle>& outputShape,
     const c10::optional<ScalarType>& outputType,
@@ -46,14 +58,24 @@
     const c10::optional<ScalarType>& outputType,
     at::Device device);
 
+TORCH_API Tensor computeQuantizedLinear(
+    const std::vector<ArgValue>& inputs,
+    const std::vector<ExprHandle>& outputShape,
+    const c10::optional<ScalarType>& outputType,
+    at::Device device);
+
+TORCH_API Tensor computeQuantizedLinearRelu(
+    const std::vector<ArgValue>& inputs,
+    const std::vector<ExprHandle>& outputShape,
+    const c10::optional<ScalarType>& outputType,
+    at::Device device);
+
 TORCH_API Tensor computeQuantizedAdd(
     const std::vector<ArgValue>& inputs,
     const std::vector<ExprHandle>& outputShape,
     const c10::optional<ScalarType>& outputType,
     at::Device device);
 
-<<<<<<< HEAD
-=======
 TORCH_API Tensor computeQuantizedMul(
     const std::vector<ArgValue>& inputs,
     const std::vector<ExprHandle>& outputShape,
@@ -78,7 +100,6 @@
     const c10::optional<ScalarType>& outputType,
     at::Device device);
 
->>>>>>> bede18b0
 TORCH_API Tensor computeDequantize(
     const std::vector<ArgValue>& inputs,
     const std::vector<ExprHandle>& outputShape,
@@ -96,6 +117,12 @@
     const std::vector<ExprHandle>& outputShape,
     const c10::optional<ScalarType>& outputType,
     at::Device device);
+
+TORCH_API Tensor computeQuantizedSigmoidExternalCall(
+    const std::vector<ArgValue>& inputs,
+    const std::vector<ExprHandle>& outputShape,
+    const c10::optional<ScalarType>& outputType,
+    at::Device);
 } // namespace tensorexpr
 } // namespace jit
 } // namespace torch