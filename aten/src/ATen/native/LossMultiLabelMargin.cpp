#include <ATen/ATen.h>
#include <ATen/AccumulateType.h>
#include <ATen/Dispatch.h>
#include <ATen/TensorUtils.h>
#include <ATen/native/LossMulti.h>

namespace at {
namespace native {

namespace {

template <typename scalar_t>
inline scalar_t multilabel_margin_loss_forward_inner_sum_cpu(
    scalar_t* input_data,
    int64_t* target_data,
    scalar_t* is_target_data,
    int64_t dim) {
  using accscalar_t = at::acc_type<scalar_t, false>;
  accscalar_t sum = 0;
  for (int64_t ddt = 0; ddt < dim; ddt++) {
    int64_t target_idx = target_data[ddt];
    if (target_idx < 0) {
      break;
    }
    is_target_data[target_idx] = 1;
  }
  for (int64_t dt = 0; dt < dim; dt++) {
    int64_t target_idx = target_data[dt];
    if (target_idx < 0) {
      break;
    }

    scalar_t input_target = input_data[target_idx];
    for (int64_t d = 0; d < dim; d++) {
      if (!is_target_data[d]) {
        scalar_t z = 1 - input_target + input_data[d];
        if (z > 0) {
          sum += z;
        }
      }
    }
  }

  return sum;
}

template <typename scalar_t>
static void multilabel_margin_loss_forward_out_frame(
    const Tensor& input_contiguous,
    const Tensor& target_contiguous,
    Tensor& output,
    Tensor& is_target,
    int64_t reduction,
    int64_t nframe,
    int64_t dim) {
  using accscalar_t = at::acc_type<scalar_t, false>;
  scalar_t* input_data = input_contiguous.data_ptr<scalar_t>();
  int64_t* target_data = target_contiguous.data_ptr<int64_t>();
  scalar_t* is_target_data = is_target.data_ptr<scalar_t>();

  if (reduction != Reduction::None || output.dim() == 0) {
    scalar_t* output_data = output.data_ptr<scalar_t>();

    accscalar_t sum = 0;

    for (int64_t t = 0; t < nframe; t++) {
      sum += multilabel_margin_loss_forward_inner_sum_cpu(
          input_data, target_data, is_target_data, dim);

      input_data += dim;
      target_data += dim;
      is_target_data += dim;
    }

    sum /= dim;
    if (reduction == Reduction::Mean) {
      sum /= nframe;
    }

    *output_data = sum; // write scalar output value
  } else {
    auto output_acc = output.accessor<scalar_t, 1>();

    for (int64_t t = 0; t < nframe; t++) {
      scalar_t sum = multilabel_margin_loss_forward_inner_sum_cpu(
          input_data, target_data, is_target_data, dim);

      sum /= dim;
      output_acc[t] = sum;

      input_data += dim;
      target_data += dim;
      is_target_data += dim;
    }
  }
}

static void multilabel_margin_loss_forward_out_cpu_template(
    const Tensor& input,
    const Tensor& target,
    Tensor& output,
    Tensor& is_target,
    int64_t reduction) {
  auto target_arg = TensorArg(target, "target", 2);
<<<<<<< HEAD
=======
  // NOLINTNEXTLINE(cppcoreguidelines-init-variables)
>>>>>>> 078fadaa
  int64_t nframe, dim;
  const int64_t ndims = input.dim();
  if (ndims <= 1) {
    nframe = 1;
    dim = ndims == 0 ? 1 : input.size(0);
  }
  else {
    nframe = input.size(0);
    dim = input.size(1);
  }
  multilabel_margin_loss_shape_check(nframe, dim, ndims, target_arg, input, target);

  // special case target.dim() <= 1: produce scalar output for scalar inputs
  // even if reduction == Reduction::None
  if (reduction != Reduction::None || target.dim() <= 1) {
    output.resize_({});
  } else {
    output.resize_({nframe});
  }

  is_target.resize_as_(target);
  TORCH_CHECK(is_target.is_contiguous(), "is_target must be contiguous");
  is_target.zero_();

  if (input.numel() == 0) {
    return;
  }

  TORCH_CHECK(
      target.min().item<int64_t>() >= -1, target_arg, " is out of range");
  TORCH_CHECK(
      target.max().item<int64_t>() < dim, target_arg, " is out of range");

  auto input_contiguous = input.contiguous();
  auto target_contiguous = target.contiguous();

  AT_DISPATCH_FLOATING_TYPES(
      input.scalar_type(), "multilabel_margin_loss_forward_out_frame", [&] {
        multilabel_margin_loss_forward_out_frame<scalar_t>(
            input_contiguous, target_contiguous, output, is_target, reduction, nframe, dim);
      });
}

template <typename scalar_t>
static void multilabel_margin_loss_backward_out_frame(
    Tensor& grad_input,
    const Tensor& grad_output,
    const Tensor& input_contiguous,
    const Tensor& target_contiguous,
    int64_t reduction,
    const Tensor& is_target_contiguous,
    int64_t nframe,
    int64_t dim) {
  // NOLINTNEXTLINE(clang-diagnostic-unused-variable)
  CheckedFrom c = "multilabel_margin_loss_backward_out_frame";
  auto is_target_arg = TensorArg(is_target_contiguous, "is_target", 5);

  TORCH_CHECK(
      is_target_contiguous.min().item<scalar_t>() >= 0, is_target_arg, " is out of range");
  TORCH_CHECK(
      is_target_contiguous.max().item<scalar_t>() <= 1, is_target_arg, " is out of range");

  scalar_t* input_data = input_contiguous.data_ptr<scalar_t>();
  int64_t* target_data = target_contiguous.data_ptr<int64_t>();
  scalar_t* is_target_data = is_target_contiguous.data_ptr<scalar_t>();
  scalar_t g = static_cast<scalar_t>(
      // NOLINTNEXTLINE(cppcoreguidelines-narrowing-conversions,bugprone-narrowing-conversions)
      reduction == Reduction::Mean ? 1. / (nframe * dim) : 1. / dim);

  scalar_t* grad_input_row_data = grad_input.data_ptr<scalar_t>();
  for (int64_t t = 0; t < nframe; t++) {
    for (int64_t dt = 0; dt < dim; dt++) {
      int64_t target_idx = target_data[dt];
      if (target_idx < 0) {
        break;
      }

      scalar_t input_target = input_data[target_idx];
      for (int64_t d = 0; d < dim; d++) {
        if (!is_target_data[d]) {
          scalar_t z = 1 - input_target + input_data[d];
          if (z > 0) {
            grad_input_row_data[target_idx] -= g;
            grad_input_row_data[d] += g;
          }
        }
      }
    }
    input_data += dim;
    target_data += dim;
    is_target_data += dim;
    grad_input_row_data += dim;
  }

  scalar_t* grad_input_data = grad_input.data_ptr<scalar_t>();
  if (reduction != Reduction::None || grad_output.dim() == 0) {
    assert(
        reduction != Reduction::None || grad_output.dim() > 0 || nframe == 1);
    const auto d = *grad_output.data_ptr<scalar_t>();
    for (int64_t t = 0; t < nframe * dim; t++) {
      grad_input_data[t] *= d;
    }
  } else {
    check_dim_size(grad_output, 1, 0, nframe);
    auto grad_output_acc = grad_output.accessor<scalar_t, 1>();
    for (int64_t t = 0; t < nframe; t++) {
      for (int64_t d = 0; d < dim; d++) {
        grad_input_data[t * dim + d] *= grad_output_acc[t];
      }
    }
  }
}

static void multilabel_margin_loss_backward_out_cpu_template(
    Tensor& grad_input,
    const Tensor& grad_output,
    const Tensor& input,
    const Tensor& target,
    int64_t reduction,
    const Tensor& is_target) {
<<<<<<< HEAD
=======
  // NOLINTNEXTLINE(cppcoreguidelines-init-variables)
>>>>>>> 078fadaa
  int64_t nframe, dim;
  CheckedFrom c = "multilabel_margin_loss_backward_cpu_template";
  auto target_arg = TensorArg(target, "target", 3);
  auto is_target_arg = TensorArg(is_target, "is_target", 5);
  const int64_t ndims = input.dim();

  multilabel_margin_loss_shape_check(nframe, dim, ndims, target_arg, input, target);
  checkSameSize(c, target_arg, is_target_arg);

  grad_input.resize_as_(input);
  if (grad_input.numel() == 0) {
    return;
  }

  TORCH_CHECK(grad_input.is_contiguous(), "grad_input must be contiguous");
  grad_input.zero_();

  TORCH_CHECK(
      target.min().item<int64_t>() >= -1, target_arg, " is out of range");
  TORCH_CHECK(
      target.max().item<int64_t>() < dim, target_arg, " is out of range");

  auto input_contiguous = input.contiguous();
  auto target_contiguous = target.contiguous();
  auto is_target_contiguous = is_target.contiguous();

  AT_DISPATCH_FLOATING_TYPES(
      input.scalar_type(), "multilabel_margin_loss_backward_out_frame", [&] {
        multilabel_margin_loss_backward_out_frame<scalar_t>(
            grad_input,
            grad_output,
            input_contiguous,
            target_contiguous,
            reduction,
            is_target_contiguous,
            nframe,
            dim);
      });
}

} // namespace

std::tuple<Tensor&, Tensor&> multilabel_margin_loss_forward_out_cpu(const Tensor& self,
    const Tensor& target,
    int64_t reduction,
    Tensor& output,
    Tensor& is_target) {
  multilabel_margin_loss_forward_out_cpu_template(
      self, target, output, is_target, reduction);
  return std::tuple<Tensor&, Tensor&>(output, is_target);
}

std::tuple<Tensor, Tensor> multilabel_margin_loss_forward_cpu(
    const Tensor& self,
    const Tensor& target,
    int64_t reduction) {
  auto output = at::empty({0}, self.options());
  auto is_target = at::empty({0}, self.options());
  at::native::multilabel_margin_loss_forward_out_cpu(
      self, target, reduction, output, is_target);
  return std::make_tuple(output, is_target);
}

Tensor& multilabel_margin_loss_backward_cpu_out(const Tensor& grad_output,
    const Tensor& self,
    const Tensor& target,
    int64_t reduction,
    const Tensor& is_target,
    Tensor& grad_input) {
  multilabel_margin_loss_backward_out_cpu_template(
      grad_input, grad_output, self, target, reduction, is_target);
  return grad_input;
}

Tensor multilabel_margin_loss_backward_cpu(
    const Tensor& grad_output,
    const Tensor& self,
    const Tensor& target,
    int64_t reduction,
    const Tensor& is_target) {
  auto grad_input = at::zeros_like(self, LEGACY_CONTIGUOUS_MEMORY_FORMAT);
  at::native::multilabel_margin_loss_backward_cpu_out(
      grad_output, self, target, reduction, is_target, grad_input);
  return grad_input;
}

Tensor & multilabel_margin_loss_out(const Tensor & self, const Tensor & target, int64_t reduction, Tensor & output) {
  Tensor is_target = at::empty({0}, self.options());
  return std::get<0>(at::multilabel_margin_loss_forward_out(output, is_target, self, target, reduction));
}

Tensor multilabel_margin_loss(const Tensor & self, const Tensor & target, int64_t reduction) {
  return std::get<0>(at::multilabel_margin_loss_forward(self, target, reduction));
}

} // namespace native
} // namespace at<|MERGE_RESOLUTION|>--- conflicted
+++ resolved
@@ -102,10 +102,7 @@
     Tensor& is_target,
     int64_t reduction) {
   auto target_arg = TensorArg(target, "target", 2);
-<<<<<<< HEAD
-=======
   // NOLINTNEXTLINE(cppcoreguidelines-init-variables)
->>>>>>> 078fadaa
   int64_t nframe, dim;
   const int64_t ndims = input.dim();
   if (ndims <= 1) {
@@ -226,10 +223,7 @@
     const Tensor& target,
     int64_t reduction,
     const Tensor& is_target) {
-<<<<<<< HEAD
-=======
   // NOLINTNEXTLINE(cppcoreguidelines-init-variables)
->>>>>>> 078fadaa
   int64_t nframe, dim;
   CheckedFrom c = "multilabel_margin_loss_backward_cpu_template";
   auto target_arg = TensorArg(target, "target", 3);
