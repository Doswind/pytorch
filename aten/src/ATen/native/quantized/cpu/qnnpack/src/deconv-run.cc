--- conflicted
+++ resolved
@@ -131,22 +131,14 @@
   // Setup the kernel
   const size_t output_width = compute_output_dimension(
       input_width,
-<<<<<<< HEAD
-      deconvolution->input_padding_left + deconvolution->input_padding_right,
-=======
       deconvolution->input_padding_width * 2,
->>>>>>> 0b2f68ea
       deconvolution->adjustment_width,
       kernel_width,
       deconvolution->dilation_width,
       deconvolution->stride_width);
   const size_t output_height = compute_output_dimension(
       input_height,
-<<<<<<< HEAD
-      deconvolution->input_padding_top + deconvolution->input_padding_bottom,
-=======
       deconvolution->input_padding_height * 2,
->>>>>>> 0b2f68ea
       deconvolution->adjustment_height,
       kernel_height,
       deconvolution->dilation_height,
