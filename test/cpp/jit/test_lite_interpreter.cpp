#include <test/cpp/jit/test_utils.h>

#include <gtest/gtest.h>

#include <c10/core/TensorOptions.h>
#include <torch/csrc/autograd/generated/variable_factories.h>
#include <torch/csrc/jit/api/module.h>
#include <torch/csrc/jit/frontend/resolver.h>
#include <torch/csrc/jit/mobile/backport.h>
#include <torch/csrc/jit/mobile/backport_manager.h>
#include <torch/csrc/jit/mobile/import.h>
#include <torch/csrc/jit/mobile/interpreter.h>
#include <torch/csrc/jit/mobile/model_compatibility.h>
#include <torch/csrc/jit/mobile/module.h>
#include <torch/csrc/jit/mobile/parse_bytecode.h>
#include <torch/csrc/jit/mobile/parse_operators.h>
#include <torch/csrc/jit/mobile/runtime_compatibility.h>
#include <torch/csrc/jit/serialization/export.h>
#include <torch/csrc/jit/serialization/import.h>
#include <torch/custom_class.h>
#include <torch/torch.h>

#include <unordered_set>

// Tests go in torch::jit
namespace torch {
namespace jit {

TEST(LiteInterpreterTest, UpsampleNearest2d) {
  Module m("m");
  m.define(R"(
    def forward(self, input: Tensor, scale:float):
      return torch.upsample_nearest2d(input, [1, 1], float(scale), float(scale))
  )");

  std::vector<IValue> inputs;
  inputs.emplace_back(torch::rand({1, 3, 128, 128}));
  inputs.emplace_back(at::Scalar(2.0));
  auto ref = m.forward(inputs);

  std::stringstream ss;
  m._save_for_mobile(ss);
  mobile::Module bc = _load_for_mobile(ss);
  IValue res;
  res = bc.forward(inputs);

  auto resd = res.toTensor();
  auto refd = ref.toTensor();
  ASSERT_TRUE(resd.equal(refd));
}

TEST(LiteInterpreterTest, CheckAttrAccess) {
  Module m("m");
  m.register_attribute("mobile_optimized", BoolType::get(), true);

  std::stringstream ss;
  m._save_for_mobile(ss);
  mobile::Module bc = _load_for_mobile(ss);
  bool mobile_optimized = bc.attr("mobile_optimized", false).toBool();

  AT_ASSERT(mobile_optimized);
  m.setattr("mobile_optimized", false);
  ss = std::stringstream();
  m._save_for_mobile(ss);
  bc = _load_for_mobile(ss);
  mobile_optimized = bc.attr("mobile_optimized", false).toBool();

  AT_ASSERT(!mobile_optimized);
}

TEST(LiteInterpreterTest, MethodInvocation) { // NOLINT (use =delete in gtest)
  const std::vector<std::string> test_programs{
      // test invoking a method with default parameter
      R"(
      def test_func(self, x, b : int = 4):
        return self.foo + x + b
      )",
      // inner method call with default parameter (gets inlined)
      R"(
      def add_with_default_arg(self, x, b : int = 4):
        return self.foo + x + b
      def test_func(self, x):
        return self.add_with_default_arg(x)  # invoke method w/ default arg
      )",
      // simple method call
      R"(
      def test_func(self, x):
        b = 4
        return self.foo + x + b
      )",
  };
  for (const auto& test_program : test_programs) {
    Module m("m");
    m.register_parameter("foo", torch::ones({}), false);
    m.define(test_program);

    const int fortyTwo = 42; // (keep linter happy)
    auto minput = fortyTwo * torch::ones({});
    auto ref = m.run_method("test_func", minput);

    std::stringstream ss;
    m._save_for_mobile(ss);
    mobile::Module bc = _load_for_mobile(ss);
    const auto& test_func = bc.get_method("test_func");
    IValue res;
    for (int i = 0; i < 3; ++i) {
      res = test_func({minput});
    }

    auto resd = res.toTensor().item<float>();
    auto refd = ref.toTensor().item<float>();
    AT_ASSERT(resd == refd);
  }
}

TEST(LiteInterpreterTest, Conv) {
  auto s = std::getenv("PYTORCH_TEST_WITH_TSAN");
  if (s && strcmp(s, "1") == 0)
    return;

  std::vector<torch::jit::IValue> inputs;

  Module m("m");
  m.register_parameter("weight", torch::ones({20, 1, 5, 5}), false);
  m.register_parameter("bias", torch::ones({20}), false);
  m.define(R"(
    def forward(self, input):
      return torch._convolution(input, self.weight, self.bias, [1, 1], [0, 0], [1, 1], False, [0, 0], 1, False, False, True, True)
  )");

  // NOLINTNEXTLINE(cppcoreguidelines-avoid-magic-numbers,modernize-use-emplace)
  inputs.push_back(torch::ones({1, 1, 28, 28}));

  auto outputref = m.forward(inputs).toTensor();

  std::stringstream ss;
  m._save_for_mobile(ss);
  mobile::Module bc = _load_for_mobile(ss);
  IValue res;
  for (int i = 0; i < 3; ++i) {
    res = bc.get_method("forward")(inputs);
  }
  auto output = res.toTensor();
  AT_ASSERT(outputref.dim() == output.dim());
  AT_ASSERT(
      outputref[0][0][0][0].item<int>() == output[0][0][0][0].item<int>());
}

TEST(LiteInterpreterTest, Inline) {
  Module m("m");
  m.define(R"JIT(
  def foo1(self, x):
      return x + 1

  def foo2(self, x):
      return self.foo1(x) + 2

  def foo3(self, x):
      return self.foo2(x) + 3
  )JIT");
  std::stringstream ss;
  m._save_for_mobile(ss);
  mobile::Module bc = _load_for_mobile(ss);
  std::vector<torch::jit::IValue> inputs({torch::ones({})});
  auto output = bc.get_method("foo3")(inputs);
  AT_ASSERT(output.toTensor().item<float>() == 7.0);
}

TEST(LiteInterpreterTest, Tuple) {
  Module m("m");
  m.define(R"JIT(
  def foo(self, x):
      return (1, 2, x + 3)

  def forward(self, x):
      tuple = self.foo(x)
      return tuple
  )JIT");
  std::stringstream ss;
  m._save_for_mobile(ss);
  mobile::Module bc = _load_for_mobile(ss);
  std::vector<torch::jit::IValue> inputs({torch::ones({})});
  auto output = bc.get_method("forward")(inputs);
  AT_ASSERT(output.toTupleRef().elements()[1].toInt() == 2);
}

TEST(LiteInterpreterTest, Dict) {
  Module m("m");
  m.define(R"JIT(
  def foo(self, x):
      return {"result": x + 1}

  def forward(self, x):
      d = self.foo(x)
      return d
  )JIT");
  std::stringstream ss;
  m._save_for_mobile(ss);
  mobile::Module bc = _load_for_mobile(ss);
  std::vector<torch::jit::IValue> inputs({torch::ones({})});
  auto output = bc.get_method("forward")(inputs);
  AT_ASSERT(output.toGenericDict().at("result").toTensor().item().toInt() == 2);
}

TEST(LiteInterpreterTest, PrimOverload) {
  /*
  // temporarily disabled
  script::Module m("m");
  m.define(R"JIT(
  def forward(self, x):
      result = [1, 2]
      result.append(3)
      return result
  )JIT");
  std::stringstream ss;
  m._save_for_mobile(ss);
  mobile::Module bc = _load_for_mobile(ss);
  std::vector<torch::jit::IValue> inputs({torch::ones({})});
  auto output = bc.get_method("forward")(inputs);
  AT_ASSERT(output.toIntList()[2] == 3);
  */
}

TEST(LiteInterpreterTest, Prim) {
  Module m("m");
  m.define(R"JIT(
        def forward(self, x):
            return int(x)
  )JIT");

  std::vector<IValue> inputs;
  auto minput = 3.5 * torch::ones({});
  inputs.emplace_back(minput);
  auto ref = m.run_method("forward", minput);

  std::stringstream ss;
  m._save_for_mobile(ss);
  mobile::Module bc = _load_for_mobile(ss);
  IValue res;
  for (int i = 0; i < 3; ++i) {
    // NOLINTNEXTLINE(performance-unnecessary-copy-initialization)
    auto bcinputs = inputs;
    res = bc.get_method("forward")(bcinputs);
  }

  auto resi = res.toInt();
  auto refi = ref.toInt();
  AT_ASSERT(resi == refi);
}

TEST(LiteInterpreterTest, PrimScalar) {
  Module m("m");
  m.define(R"JIT(
        def forward(self, x):
            return int(x.item())
  )JIT");

  std::vector<IValue> inputs;
  auto minput = 3.5 * torch::ones({});
  inputs.emplace_back(minput);
  auto ref = m.run_method("forward", minput);

  std::stringstream ss;
  m._save_for_mobile(ss);
  mobile::Module bc = _load_for_mobile(ss);
  IValue res;
  for (int i = 0; i < 3; ++i) {
    // NOLINTNEXTLINE(performance-unnecessary-copy-initialization)
    auto bcinputs = inputs;
    res = bc.get_method("forward")(bcinputs);
  }

  auto resi = res.toInt();
  auto refi = ref.toInt();
  AT_ASSERT(resi == refi);
}

TEST(LiteInterpreterTest, LoadOrigJit) {
  Module m("m");
  m.register_parameter("foo", torch::ones({}), false);
  m.define(R"(
    def forward(self, x):
      b = 4
      return self.foo + x + b
  )");
  std::stringstream ss;
  m.save(ss);
  ASSERT_THROWS_WITH_MESSAGE(_load_for_mobile(ss), "file not found");
}

TEST(LiteInterpreterTest, WrongMethodName) {
  Module m("m");
  m.register_parameter("foo", torch::ones({}), false);
  m.define(R"(
    def add(self, x):
      b = 4
      return self.foo + x + b
  )");
  std::stringstream ss;
  m._save_for_mobile(ss);
  mobile::Module bc = _load_for_mobile(ss);
  std::vector<IValue> inputs;
  auto minput = 5 * torch::ones({});
  inputs.emplace_back(minput);
  ASSERT_THROWS_WITH_MESSAGE(
      bc.get_method("forward")(inputs), "is not defined");
}

TEST(LiteInterpreterTest, SetState) {
  Module m("m");
  m.register_parameter("foo", torch::ones({}), false);
  m.define(R"(
    def __getstate__(self):
      return self.foo + self.foo
    def __setstate__(self, a):
      self.foo = a
    def forward(self, x):
      b = 4
      return self.foo + x + b
  )");

  std::vector<IValue> inputs;
  auto minput = 5 * torch::ones({});
  inputs.emplace_back(minput);

  std::stringstream ms;
  m.save(ms);
  auto loaded_m = load(ms);
  auto ref = loaded_m.run_method("forward", minput);

  std::stringstream ss;
  m._save_for_mobile(ss);
  mobile::Module bc = _load_for_mobile(ss);
  IValue res;
  for (int i = 0; i < 3; ++i) {
    // NOLINTNEXTLINE(performance-unnecessary-copy-initialization)
    auto bcinputs = inputs;
    res = bc.get_method("forward")(bcinputs);
  }

  auto resd = res.toTensor().item<float>();
  auto refd = ref.toTensor().item<float>();
  AT_ASSERT(resd == refd);
}

class TorchBindLiteInterpreterTestStruct
    : public torch::jit::CustomClassHolder {
 public:
  std::string get(at::Tensor t) {
    std::stringstream ss;
    ss << "Hello! Your tensor has ";
    ss << t.numel();
    ss << " elements!";
    return ss.str();
  }
};

namespace {
struct ClassNamespaceValue : public SugaredValue {
  explicit ClassNamespaceValue(c10::QualifiedName name)
      : basename_(std::move(name)) {}

  std::shared_ptr<SugaredValue> attr(
      const SourceRange& loc,
      GraphFunction& m,
      const std::string& name) override {
    const auto fullName = c10::QualifiedName(basename_, name);

    // Check to see if it is a custom class.
    if (auto custom_class = getCustomClass(fullName.qualifiedName())) {
      return std::make_shared<ClassValue>(custom_class);
    }

    // If it's not a custom class, assume it's another namespace
    // NOLINTNEXTLINE(performance-move-const-arg)
    return std::make_shared<ClassNamespaceValue>(std::move(fullName));
  }

  std::string kind() const override {
    return "Class Namespace";
  }

 private:
  c10::QualifiedName basename_;
};

struct TestModuleResolver : public Resolver {
  std::shared_ptr<SugaredValue> resolveValue(
      const std::string& name,
      GraphFunction& m,
      const SourceRange& loc) override {
    if (name == "torch") {
      return std::make_shared<BuiltinModule>("aten");
    } else if (name == "__torch__") {
      return std::make_shared<ClassNamespaceValue>(c10::QualifiedName(name));
    }

    return nullptr;
  }

  TypePtr resolveType(const std::string& name, const SourceRange& loc)
      override {
    return nullptr;
  }
};
} // namespace

TEST(LiteInterpreterTest, BuiltinClass) {
  script::Module m("m");

  auto cls = getCustomClass(
      "__torch__.torch.classes._TorchScriptTesting._LiteInterpreterTest");
  TORCH_INTERNAL_ASSERT(cls);
  c10::intrusive_ptr<torch::CustomClassHolder> obj_holder;
  m.register_attribute("my_obj", cls, IValue::make_capsule(obj_holder));

  m.register_parameter("foo", torch::ones({}), false);
  m.define(
      R"(
    def __getstate__(self):
      return 1
    def __setstate__(self, a):
      self.my_obj = __torch__.torch.classes._TorchScriptTesting._LiteInterpreterTest()

    def forward(self, x) -> str:
      return self.my_obj.get(x)
  )",
      std::make_shared<TestModuleResolver>());

  std::stringstream ss;
  m._save_for_mobile(ss);
  mobile::Module bc = _load_for_mobile(ss);
  auto res =
      bc.get_method("forward")(std::vector<IValue>{torch::zeros({3, 4})});
  const auto& str = res.toStringRef();
  std::string expected = "Hello! Your tensor has 12 elements!";
  AT_ASSERT(str == expected);
}

TEST(LiteInterpreterTest, BuiltinFunction) {
  script::Module m("m");
  auto custom_class_obj =
      make_custom_class<TorchBindLiteInterpreterTestStruct>();
  m.register_attribute("my_obj", custom_class_obj.type(), custom_class_obj);
  m.define(R"(
    def forward(self, x) -> str:
      return self.my_obj.get(x)
  )");

  std::stringstream ss;
  m._save_for_mobile(ss);
  mobile::Module bc = _load_for_mobile(ss);
  auto res =
      bc.get_method("forward")(std::vector<IValue>{torch::zeros({3, 4})});
  // NOLINTNEXTLINE(performance-unnecessary-copy-initialization)
  auto str = res.toStringRef();
  std::string expected = "Hello! Your tensor has 12 elements!";
  AT_ASSERT(str == expected);
}

#if !defined FB_XPLAT_BUILD
TEST(LiteInterpreterTest, GetRuntimeByteCodeVersion) {
  auto runtime_bytecode_version = _get_runtime_bytecode_version();
  AT_ASSERT(
      runtime_bytecode_version ==
      caffe2::serialize::kMaxSupportedBytecodeVersion);
}

TEST(LiteInterpreterTest, GetRuntimeOperatorsVersion) {
  auto runtime_operators_version = _get_runtime_operators_min_max_versions();
  AT_ASSERT(
      runtime_operators_version.first ==
          caffe2::serialize::kMinSupportedFileFormatVersion &&
      runtime_operators_version.second ==
          caffe2::serialize::kMaxSupportedFileFormatVersion);
}

/**
 * The test below is disarmed for FB internal xplat builds since
 * BUCK requires us to pass in the script_module_v4.ptl file in
 * as a resource dependency of the build rule for this file, and
 * we would need to access it via the C++ Resources API instead
 * of directly reading from disk (which is what the open source
 * build/run does).
 */
TEST(LiteInterpreterTest, GetByteCodeVersion) {
  std::string filePath(__FILE__);
  auto test_model_file_v4 =
      filePath.substr(0, filePath.find_last_of("/\\") + 1);
  test_model_file_v4.append("script_module_v4.ptl");

  auto version_v4 = _get_model_bytecode_version(test_model_file_v4);
  AT_ASSERT(version_v4 == 4);
}

#endif // !defined(FB_XPLAT_BUILD)

TEST(LiteInterpreterTest, GetContainTypes) {
  Module m("m");
  m.define(R"(
    def forward(self):
      return 3
  )");

  std::stringstream ss;
  m._save_for_mobile(ss, {}, true);

  auto contained_types = _get_mobile_model_contained_types(ss);
  AT_ASSERT(contained_types.size() >= 0);
}

namespace {

void compareModelOutput(
    c10::ArrayRef<IValue> actual_result_list,
    const std::vector<Tensor>& expect_result_list) {
  AT_ASSERT(actual_result_list.size() == expect_result_list.size());
  AT_ASSERT(actual_result_list[0].toTensor().equal(expect_result_list[0]));
  AT_ASSERT(
      actual_result_list[1].toTensor().dim() == expect_result_list[1].dim());
  AT_ASSERT(actual_result_list[2].toTensor().equal(expect_result_list[2]));
  AT_ASSERT(actual_result_list[3].toTensor().equal(expect_result_list[3]));
}

void runAndCheckTorchScriptModel(
    std::stringstream& input_model_stream,
    const std::vector<IValue>& input_data,
    const std::vector<Tensor>& expect_result_list,
    const int64_t expect_version) {
  auto actual_version = _get_model_bytecode_version(input_model_stream);
  AT_ASSERT(actual_version == expect_version);

  // Load and run the backport model, then compare the result with expect
  // result
  Module m_mobile = load(input_model_stream);

  auto actual_result = m_mobile.forward(input_data);
  const auto& actual_result_list = actual_result.toTupleRef().elements();
  compareModelOutput(actual_result_list, expect_result_list);
}

void runAndCheckBytecodeModel(
    std::stringstream& input_model_stream,
    const std::vector<IValue>& input_data,
    const std::vector<Tensor>& expect_result_list,
    const int64_t expect_version) {
  auto actual_version = _get_model_bytecode_version(input_model_stream);
  AT_ASSERT(actual_version == expect_version);

  // Load and run the backport model, then compare the result with expect
  // result
  Module m_mobile = load(input_model_stream);

  auto actual_result = m_mobile.forward(input_data);
  const auto& actual_result_list = actual_result.toTupleRef().elements();

  compareModelOutput(actual_result_list, expect_result_list);
}

void backportAllVersionCheck(
    std::stringstream& test_model_file_stream,
    std::vector<IValue>& input_data,
    std::vector<Tensor>& expect_result_list,
    const int64_t expect_from_version) {
  auto from_version = _get_model_bytecode_version(test_model_file_stream);
  AT_ASSERT(from_version == expect_from_version);

  // Backport script_module_v5.ptl to an older version
  constexpr int64_t minimum_to_version = 4;
  int64_t current_to_version = from_version - 1;

  // Verify all candidate to_version work as expected. All backport to version
  // larger than minimum_to_version should success.
  while (current_to_version >= minimum_to_version) {
    // Do not declare std::stringstream oss outside of the while loop as
    // oss.clear() doesn't reset the stream content, only clears out error state
    // flag in stringstream causing a problematic stream. Instead, it's cleaner
    // and safer to just declare a new std::stringstream one and swap them.
    std::stringstream oss;
    bool backPortSuccess =
        _backport_for_mobile(test_model_file_stream, oss, current_to_version);
    AT_ASSERT(backPortSuccess);

    // Check backport model version
    auto backport_version = _get_model_bytecode_version(oss);
    AT_ASSERT(backport_version == current_to_version);

    // Load and run the backport model, then compare the result with expect
    // result
    runAndCheckBytecodeModel(
        oss, input_data, expect_result_list, current_to_version);
    runAndCheckTorchScriptModel(
        oss, input_data, expect_result_list, current_to_version);

    current_to_version--;
  }
  //  backport to minimum version - 1 should fail
  std::stringstream oss;
  bool backPortSuccess =
      _backport_for_mobile(test_model_file_stream, oss, minimum_to_version - 1);
  AT_ASSERT(!backPortSuccess);
}
} // namespace

#if !defined FB_XPLAT_BUILD
TEST(LiteInterpreterTest, BackPortByteCodeModelAllVersions) {
  torch::jit::Module module("m");
  // NOLINTNEXTLINE(cppcoreguidelines-avoid-magic-numbers)
  module.register_parameter("weight", torch::ones({20, 1, 5, 5}), false);
  // NOLINTNEXTLINE(cppcoreguidelines-avoid-magic-numbers)
  module.register_parameter("bias", torch::ones({20}), false);
  module.define(R"(
    def forward(self, input):
      x1 = torch.zeros(2, 2)
      x2 = torch.empty_like(torch.empty(2, 2))
      x3 = torch._convolution(input, self.weight, self.bias, [1, 1], [0, 0], [1, 1], False, [0, 0], 1, False, False, True, True)
      # Add torch.add operator to cover bytecode version bump from 6 to 7
      # for bytecode version 7, the main change is to support defaults arguments with out arguments
      x = 2 * torch.ones(1)
      h = torch.ones(1)
      torch.add(x, h, out=x)
      return (x1, x2, x3, x)
  )");

  torch::jit::Module module_freeze = freeze(module);

  std::stringstream input_model_stream;
  module_freeze._save_for_mobile(input_model_stream);
  std::vector<IValue> input_data =
      std::vector<IValue>({torch::ones({1, 1, 28, 28})});
  std::vector<Tensor> expect_result_list;
  expect_result_list.emplace_back(at::ones({2, 2}, ScalarType::Float) * 0);
  expect_result_list.emplace_back(at::ones({2, 2}, ScalarType::Float));
  expect_result_list.emplace_back(
      at::ones({1, 20, 24, 24}, ScalarType::Float) * 26);
  expect_result_list.emplace_back(3 * at::ones({1}));

  backportAllVersionCheck(
      input_model_stream,
      input_data,
      expect_result_list,
      caffe2::serialize::kProducedBytecodeVersion);
}
#endif // !defined(FB_XPLAT_BUILD)

TEST(LiteInterpreterTest, GetRuntimeOpsAndInfo) {
  auto runtime_ops = _get_runtime_ops_and_info();
  // Ballpark estimate of the minimal number of ops; just used to
  // verify API returns a reasonably large number.
  AT_ASSERT(runtime_ops.size() > 2900);
}

TEST(LiteInterpreterTest, isCompatibleSuccess) {
  // test trivial success case
  auto runtime_info = RuntimeCompatibilityInfo::get();
  std::unordered_map<std::string, OperatorInfo> model_ops;
  model_ops["aten::add.Scalar"] = OperatorInfo{2};

  std::unordered_set<std::string> types = {"List", "int", "NamedTuple"};
  auto model_info = ModelCompatibilityInfo{
      caffe2::serialize::kMaxSupportedBytecodeVersion, model_ops, types};

  AT_ASSERT(
      is_compatible(runtime_info, model_info).status ==
      ModelCompatibilityStatus::OK);
}

TEST(LiteInterpreterTest, isCompatibleFail) {
  // test trivial failure due to ops
  std::unordered_map<std::string, OperatorInfo> model_ops;
  model_ops["aten::add.Scalar"] = OperatorInfo{2};
  auto model_info = ModelCompatibilityInfo{
      caffe2::serialize::kMaxSupportedBytecodeVersion, model_ops};
  std::unordered_map<std::string, OperatorInfo> runtime_ops;
  runtime_ops["aten::add.Int"] = OperatorInfo{2};
  auto runtime_info = RuntimeCompatibilityInfo{
      std::pair<uint64_t, uint64_t>(
          caffe2::serialize::kMinSupportedBytecodeVersion,
          caffe2::serialize::kMaxSupportedBytecodeVersion),
      runtime_ops,
      _get_mobile_supported_types()};

  auto result = is_compatible(runtime_info, model_info);
  AT_ASSERT(result.status = ModelCompatibilityStatus::ERROR);
  AT_ASSERT(
      result.errors[0] ==
      "Operator 'aten::add.Scalar' missing from runtime (not found)");

  // test trivial failure due to bytecode greater than max supported bytecode
  // version
  runtime_ops["aten::add.Scalar"] = OperatorInfo{2};
  runtime_info = RuntimeCompatibilityInfo{
      std::pair<uint64_t, uint64_t>(
          caffe2::serialize::kMinSupportedBytecodeVersion,
          caffe2::serialize::kMaxSupportedBytecodeVersion),
      runtime_ops,
      _get_mobile_supported_types()};
  model_info.bytecode_version =
      caffe2::serialize::kMaxSupportedBytecodeVersion + 1;

  result = is_compatible(runtime_info, model_info);
  AT_ASSERT(result.status = ModelCompatibilityStatus::ERROR);

  // test trivial failure due to bytecode less than min supported bytecode
  // version
  runtime_ops["aten::add.Scalar"] = OperatorInfo{2};
  runtime_info = RuntimeCompatibilityInfo{
      std::pair<uint64_t, uint64_t>(
          caffe2::serialize::kMinSupportedBytecodeVersion,
          caffe2::serialize::kMaxSupportedBytecodeVersion),
      runtime_ops,
      _get_mobile_supported_types()};
  model_info.bytecode_version =
      caffe2::serialize::kMinSupportedBytecodeVersion - 1;

  result = is_compatible(runtime_info, model_info);
  AT_ASSERT(result.status = ModelCompatibilityStatus::ERROR);

  // test trivial failure due to type
  runtime_info = RuntimeCompatibilityInfo::get();
  std::unordered_set<std::string> types = {"List", "int", "Sequence"};

  model_info = ModelCompatibilityInfo{
      caffe2::serialize::kMaxSupportedBytecodeVersion, model_ops, types};

  AT_ASSERT(
      is_compatible(runtime_info, model_info).status ==
      ModelCompatibilityStatus::ERROR);
}

TEST(LiteInterpreterTest, Eval) {
  std::vector<torch::jit::IValue> inputs;

  Module m("m");
  m.define(R"(
    def __init__(self, x):
      self.training = True

    def forward(self, input):
      return torch.dropout(input, 1.0, self.training)
  )");

  // NOLINTNEXTLINE(cppcoreguidelines-avoid-magic-numbers,modernize-use-emplace)
  inputs.push_back(torch::ones({1, 1, 28, 28}));
  m.eval();
  auto outputref = m.forward(inputs).toTensor();

  // save m in training mode to make sure that mobile eval() will correctly
  // change back to eval mode
  m.train();
  std::stringstream ss;
  m._save_for_mobile(ss);
  mobile::Module bc = _load_for_mobile(ss);
  bc.eval();
  IValue res;
  for (int i = 0; i < 3; ++i) {
    res = bc.get_method("forward")(inputs);
  }
  auto output = res.toTensor();
  AT_ASSERT(outputref.dim() == output.dim());
  AT_ASSERT(
      outputref[0][0][0][0].item<int>() == output[0][0][0][0].item<int>());
}

TEST(LiteInterpreterTest, FindWrongMethodName) {
  Module m("m");
  m.register_parameter("foo", torch::ones({}), false);
  m.define(R"(
    def add(self, x):
      b = 4
      return self.foo + x + b
  )");
  std::stringstream ss;
  m._save_for_mobile(ss);
  mobile::Module bc = _load_for_mobile(ss);
  ASSERT_TRUE(bc.find_method("forward") == c10::nullopt);
}

TEST(LiteInterpreterTest, FindAndRunMethod) {
  Module m("m");
  m.register_parameter("foo", torch::ones({}), false);
  m.define(R"(
    def add_it(self, x):
      b = 4
      return self.foo + x + b
  )");

  std::vector<IValue> inputs;
  auto minput = 5 * torch::ones({});
  inputs.emplace_back(minput);
  auto ref = m.get_method("add_it")(inputs);

  std::stringstream ss;
  m._save_for_mobile(ss);
  mobile::Module bc = _load_for_mobile(ss);
  IValue res;
  for (int i = 0; i < 3; ++i) {
    auto bcinputs = inputs;
    auto method = bc.find_method("add_it");
    AT_ASSERT(method != c10::nullopt);
    res = (*method)(std::move(bcinputs));
  }

  auto resd = res.toTensor().item<float>();
  auto refd = ref.toTensor().item<float>();
  AT_ASSERT(resd == refd);
}

TEST(LiteInterpreterTest, RunMethodVariadic) {
  Module m("m");
  m.register_parameter("foo", torch::ones({}), false);
  m.define(R"(
    def add_three(self, x, y):
      return self.foo + x + y
  )");

  std::vector<IValue> inputs;
  auto inputx = 5 * torch::ones({});
  auto inputy = 4 * torch::ones({});
  auto ref = m.run_method("add_three", inputx, inputy);

  std::stringstream ss;
  m._save_for_mobile(ss);
  mobile::Module bc = _load_for_mobile(ss);
  IValue res = bc.run_method("add_three", inputx, inputy);

  auto resd = res.toTensor().item<float>();
  auto refd = ref.toTensor().item<float>();
  AT_ASSERT(resd == refd);
}

TEST(LiteInterpreterTest, DuplicateSetState) {
  Module m("M");
  m.register_parameter("foo", torch::ones({}), false);
  m.define(R"(
    def __getstate__(self):
      return self.foo + self.foo
    def __setstate__(self, a):
      self.foo = a
    def forward(self, x):
      b = 4
      return self.foo + x + b
  )");

  Module b("B");
  b.register_module("M0", m);
  b.register_module("M1", m);
  b.define(R"(
    def forward(self, x):
      return self.M0.forward(x) + self.M1.forward(x)
  )");

  std::stringstream ss;
  m._save_for_mobile(ss);
  mobile::Module bc = _load_for_mobile(ss);
  const auto methods = bc.get_methods();
  const size_t expected_n = 3;
  ASSERT_EQ(methods.size(), expected_n);
}

TEST(LiteInterpreterTest, ExtraFiles) {
  const auto script = R"JIT(
    def forward(self):
        x = torch.rand(5, 5)
        x = x.mm(x)
        return x
  )JIT";

  auto module =
      std::make_shared<Module>("Module", std::make_shared<CompilationUnit>());
  module->define(script);
  std::ostringstream oss;
  std::unordered_map<std::string, std::string> extra_files;
  extra_files["metadata.json"] = "abc";
  extra_files["mobile_info.json"] = "{\"key\": 23}";
  module->_save_for_mobile(oss, extra_files);

  std::istringstream iss(oss.str());
  caffe2::serialize::IStreamAdapter adapter{&iss};
  std::unordered_map<std::string, std::string> loaded_extra_files;
  loaded_extra_files["metadata.json"] = "";
  torch::jit::_load_for_mobile(iss, torch::kCPU, loaded_extra_files);
  ASSERT_EQ(loaded_extra_files["metadata.json"], "abc");

  loaded_extra_files.clear();
  std::vector<std::string> all_files =
      caffe2::serialize::PyTorchStreamReader(&iss).getAllRecords();

  for (auto& file_name : all_files) {
    if (file_name.find("extra/") == 0) {
      loaded_extra_files[file_name.substr(6)] = "";
    }
  }

  torch::jit::_load_for_mobile(iss, torch::kCPU, loaded_extra_files);
  ASSERT_EQ(loaded_extra_files["metadata.json"], "abc");
  ASSERT_EQ(loaded_extra_files["mobile_info.json"], "{\"key\": 23}");
}

TEST(LiteInterpreterTest, OpNameExportFetchRootOperators) {
  torch::jit::Module m("m");
  m.register_parameter("weight", torch::ones({20, 1, 5, 5}), false);
  m.register_parameter("bias", torch::ones({20}), false);
  m.define(R"(
    def forward(self, input):
      x1 = torch.zeros(2, 2)
      x2 = torch.empty_like(torch.empty(2, 2))
      x3 = torch._convolution(input, self.weight, self.bias, [1, 1], [0, 0], [1, 1], False, [0, 0], 1, False, False, True, True)
      return (x1, x2, x3)
  )");
  m.eval();

  std::stringstream ss;
  m._save_for_mobile(ss);

  torch::jit::mobile::Module ptl_model = torch::jit::_load_for_mobile(ss);
  std::set<std::string> operator_names =
      torch::jit::mobile::_export_operator_list(ptl_model);
  std::set<std::string> expected_operator_names = {
      "aten::_convolution",
      "aten::empty.memory_format",
      "aten::empty_like",
      "aten::zeros",
  };
  EXPECT_EQ(operator_names, expected_operator_names)
      << "Expected the root operator lists to be the same";
}

TEST(LiteInterpreterTest, DefaultArgsConv) {
  auto s = std::getenv("PYTORCH_TEST_WITH_TSAN");
  if (s && strcmp(s, "1") == 0)
    return;

  std::vector<torch::jit::IValue> inputs;

  Module m("m");
  m.register_parameter("weight", torch::ones({20, 1, 5, 5}), false);
  m.register_parameter("bias", torch::ones({20}), false);
  m.define(R"(
    def forward(self, input):
      return torch.conv2d(input, self.weight, self.bias, [1, 1], [0, 0], [1, 1], 1)
  )");

  inputs.push_back(torch::ones({1, 1, 28, 28}));

  auto outputref = m.forward(inputs).toTensor();

  std::stringstream ss;
  m._save_for_mobile(ss);
  mobile::Module bc = _load_for_mobile(ss);
  IValue res;
  for (int i = 0; i < 1; ++i) {
    res = bc.get_method("forward")(inputs);
  }
  auto output = res.toTensor();
  AT_ASSERT(outputref.dim() == output.dim());
  AT_ASSERT(output.equal(outputref));
}

TEST(RunTimeTest, ParseBytecode) {
  // A simple example to show a simple bytecode that can be used independent of
  // PyTorch TorchScript serialization (unpickler, etc) and operator library.
  // It has basic control flow (if, else) and basic data orchestration (list
  // construction). The original PyTorch program:

  //  class Module(torch.nn.Module):
  //
  //    def __init__(self):
  //      super().__init__()
  //
  //    def forward(self, x: int, h: int, xfirst: bool):
  //      if xfirst:
  //        return [x, h]
  //      else:
  //        return [h, x]

  // 1. Prepare for the bytecode. In reality it can be from a customized
  // deserializer.
  std::vector<IValue> instructions{
      to_tuple({"STOREN", 1, 4}),
      to_tuple({"DROPR", 1, 0}),
      to_tuple({"MOVE", 4, 0}),
      to_tuple({"JF", 5, 0}),
      to_tuple({"LOAD", 2, 0}),
      to_tuple({"LOAD", 3, 0}),
      to_tuple({"LIST_CONSTRUCT", 0, 2}),
      to_tuple({"JMP", 4, 0}),
      to_tuple({"LOAD", 3, 0}),
      to_tuple({"LOAD", 2, 0}),
      to_tuple({"LIST_CONSTRUCT", 1, 2}),
      to_tuple({"STORE", 5, 0}),
      to_tuple({"DROPR", 3, 0}),
      to_tuple({"DROPR", 2, 0}),
      to_tuple({"MOVE", 5, 0}),
      to_tuple({"RET", 0, 0}),
  };
  std::vector<IValue> operators; // empty for this example
  std::vector<IValue> constants; // empty for this example

  std::vector<IValue> types{"List[int]", "List[int]"};
  // 2. Parse the function
  std::string function_name("test_function");
  auto function = std::unique_ptr<mobile::Function>(
      new mobile::Function(c10::QualifiedName(function_name)));
  c10::ivalue::TupleElements debug_handles_m_tuple;
  parseInstructions(
      function_name,
      std::move(*c10::ivalue::Tuple::create(instructions)).elements(),
      debug_handles_m_tuple,
      function.get());
  parseTypes(c10::ivalue::Tuple::create(types)->elements(), function.get());
  const size_t rsize = 5;
  parseRegisterSize(rsize, function.get());

  // 3. Prepare for inputs and run the function
  // Note that the first input is reserved for Module object.
  // Since this is a function test and Module object is not required,
  // a dummy IValue (0) is added here.
  std::vector<IValue> inputs{0, 1, 2, true};
  function->run(inputs);
  auto output = inputs[0].toList();
  ASSERT_EQ(output[0], 1);
  ASSERT_EQ(output[1], 2);

  std::vector<IValue> inputs1{0, 1, 2, false};
  function->run(inputs1);
  auto output1 = inputs1[0].toList();
  ASSERT_EQ(output1[0], 2);
  ASSERT_EQ(output1[1], 1);
}

TEST(RunTimeTest, ParseOperator) {
  // A simple example to show a simple bytecode that can be used independent of
  // PyTorch TorchScript serialization (unpickler, etc) and operator library.
  // It has one operator and we should be able to register it. The original
  // PyTorch program:

  // class Add(torch.nn.Module):
  //     def __init__(self):
  //         super(Add, self).__init__()

  //     def forward(self, a, b):
  //         return a + b

  // 1. Prepare for the bytecode. In reality it can be from a customized
  // deserializer.
  std::vector<IValue> instructions{
      to_tuple({"STOREN", 1, 3}),
      to_tuple({"DROPR", 1, 0}),
      to_tuple({"MOVE", 2, 0}),
      to_tuple({"MOVE", 3, 0}),
      to_tuple({"OP", 0, 0}),
      to_tuple({"RET", 0, 0}),
  };
  std::vector<IValue> operators{
      to_tuple({"aten::add", "Tensor", 2}),
  };
  std::vector<IValue> constants{
      to_tuple({1}),
  };
  int64_t model_version = caffe2::serialize::kProducedBytecodeVersion;
  // 2. Parse the function
  std::string function_name("test_function");
  auto function = std::unique_ptr<mobile::Function>(
      new mobile::Function(c10::QualifiedName(function_name)));
  c10::ivalue::TupleElements debug_handles_m_tuple;
  parseInstructions(
      function_name,
      std::move(*c10::ivalue::Tuple::create(instructions)).elements(),
      debug_handles_m_tuple,
      function.get());
  parseOperators(
      std::move(*c10::ivalue::Tuple::create(operators)).elements(),
      model_version,
      1,
      function.get());
  const size_t rsize = 5;
  parseRegisterSize(rsize, function.get());

  // 3. Prepare for inputs and run the function
  // Note that the first input is reserved for Module object.
  // Since this is a function test and Module object is not required,
  // a dummy IValue (0) is added here.
  std::vector<IValue> inputs{0, at::tensor(1), at::tensor(2)};
  function->run(inputs);
  auto output = inputs[0];
  ASSERT_EQ(output, at::tensor(3));
}

namespace {
void testLiteModuleCompareResultTensors(
    Module& m,
    const std::vector<torch::jit::IValue>& inputs,
    const std::string& method_name = "forward") {
  auto outputref = m.get_method(method_name)(inputs).toTensor();

  std::stringstream ss;
  m._save_for_mobile(ss);
  mobile::Module bc = _load_for_mobile(ss);
  IValue res;
  for (int i = 0; i < 3; ++i) {
    res = bc.get_method(method_name)(inputs);
  }
  auto output = res.toTensor();
  AT_ASSERT(outputref.dim() == output.dim());
  AT_ASSERT(output.equal(outputref));
}

void testDefaultArgsPinv(int num_args) {
  Module m("m");
  if (num_args == 1) {
    m.define(R"(
      def forward(self, input):
        return torch.linalg_pinv(input)
    )");
  } else if (num_args == 2) {
    m.define(R"(
      def forward(self, input):
        return torch.linalg_pinv(input, 1e-5)
    )");
  } else if (num_args == 3) {
    m.define(R"(
      def forward(self, input):
        return torch.linalg_pinv(input, 1e-5, True)
    )");
  }

  std::vector<torch::jit::IValue> inputs;
  const int N = 28;
  auto input = torch::range(1, N * N, 1);
  input[0] = 1; // a more stable matrix
  input = input.view({N, N});
  inputs.push_back(input);
  testLiteModuleCompareResultTensors(m, inputs);
}
} // namespace

#if !defined FB_XPLAT_BUILD
TEST(LiteInterpreterTest, DefaultArgsPinv) {
  // Test with different number of specified arguments.
  // Arguments not specified take default value.
  for (int num_args = 1; num_args <= 3; ++num_args) {
    testDefaultArgsPinv(num_args);
  }

  //  bytecode with one specified argument:
  //  (6,
  //      ('__torch__.m.forward',
  //          (('instructions',
  //              (('STOREN', 1, 2),
  //                  ('DROPR', 1, 0),
  //                  ('MOVE', 2, 0),
  //                  ('OP', 0, 0),
  //                  ('RET', 0, 0))),
  //              ('operators', (('aten::linalg_pinv', '', 1),)),
  //              ('constants', (False, 1e-15)), # default constants are not
  //              used
  //              ('types', ()),
  //              ('register_size', 2)),
  //          (('arguments',
  //              ((('name', 'self'), ('type', '__torch__.m'), ('default_value',
  //              None)),
  //                  (('name', 'input'), ('type', 'Tensor'), ('default_value',
  //                  None)))),
  //              ('returns',
  //                  ((('name', ''), ('type', 'Tensor'), ('default_value',
  //                  None)),)))))

  //  bytecode with 2 specified argument:
  //  (6,
  //      ('__torch__.m.forward',
  //          (('instructions',
  //              (('STOREN', 1, 2),
  //                  ('DROPR', 1, 0),
  //                  ('MOVE', 2, 0),
  //                  ('LOADC', 1, 0), # added LOADC for specified argument
  //                  ('OP', 0, 0),
  //                  ('RET', 0, 0))),
  //              ('operators', (('aten::linalg_pinv', '', 2),)),
  //              ('constants', (False, 1e-05)), # updated constant table
  //              ('types', ()),
  //              ('register_size', 2)),
  //          (('arguments',
  //              ((('name', 'self'), ('type', '__torch__.m'), ('default_value',
  //              None)),
  //                  (('name', 'input'), ('type', 'Tensor'), ('default_value',
  //                  None)))),
  //              ('returns',
  //                  ((('name', ''), ('type', 'Tensor'), ('default_value',
  //                  None)),)))))

  //  bytecode with 3 specified arguments:
  //  (6,
  //      ('__torch__.m.forward',
  //          (('instructions',
  //              (('STOREN', 1, 2),
  //                  ('DROPR', 1, 0),
  //                  ('MOVE', 2, 0),
  //                  ('LOADC', 1, 0),
  //                  ('LOADC', 0, 0),
  //                  ('OP', 0, 0),
  //                  ('RET', 0, 0))),
  //              ('operators', (('aten::linalg_pinv', '', 3),)),
  //              ('constants', (True, 1e-05)),
  //              ('types', ()),
  //              ('register_size', 2)),
  //          (('arguments',
  //              ((('name', 'self'), ('type', '__torch__.m'), ('default_value',
  //              None)),
  //                  (('name', 'input'), ('type', 'Tensor'), ('default_value',
  //                  None)))),
  //              ('returns',
  //                  ((('name', ''), ('type', 'Tensor'), ('default_value',
  //                  None)),)))))
}

TEST(LiteInterpreterTest, DefaultArgsTensorinvSpecifyDefault) {
  // The second argument is specified, but the value is the same as the default
  // value. It's treated as "not specified" since the value can be fetched from
  // schema.
  Module m("m");
  m.define(R"(
    def forward(self, input):
      return torch.linalg_tensorinv(input, 2)
  )");
  torch::jit::MobileCode code(m.get_method("forward").graph(), "forward");
  auto arg_nums = code.op_to_num_specified_args();
  ASSERT_EQ(arg_nums.size(), 1);
  ASSERT_EQ(arg_nums["aten::linalg_tensorinv"], 1);
  std::vector<torch::jit::IValue> inputs;
  const int N = 4;
  auto input = torch::rand({N, N, N, N});
  inputs.push_back(input);
  testLiteModuleCompareResultTensors(m, inputs);
}

void testDefaultArgsPinvWithOutArg(int num_args) {
  Module m("m");
  if (num_args == 1) {
    m.define(R"(
      def forward(self, input):
        return torch.linalg_pinv(input, out=input)
    )");
  } else if (num_args == 2) {
    m.define(R"(
      def forward(self, input):
        return torch.linalg_pinv(input, 1e-5, out=input)
    )");
  } else if (num_args == 3) {
    m.define(R"(
      def forward(self, input):
        return torch.linalg_pinv(input, 1e-5, True, out=input)
    )");
  }

  const int N = 28;
  auto input = torch::range(1, N * N, 1);
  input[0] = 10000; // a more stable matrix
  input = input.view({N, N});
  auto ref = m.run_method("forward", input);
  TORCH_CHECK(!input.equal(torch::range(1, N * N, 1)));
  TORCH_CHECK(input.equal(ref.toTensor()));
}

TEST(LiteInterpreterTest, DefaultArgsPinvWithOutArg) {
  // Test with different number of specified arguments + out arg.
  // Arguments not specified take default value.
  for (int num_args = 1; num_args <= 3; ++num_args) {
    testDefaultArgsPinvWithOutArg(num_args);
  }
}

TEST(LiteInterpreterTest, DefaultArgsWithOutArg) {
  Module m("m");
  m.define(R"(
    def forward(self, x, h):
      torch.add(x, h, out=x)
  )");

  std::vector<IValue> inputs;
  auto input_x = 2 * torch::ones({});
  auto input_h = torch::ones({});
  auto ref = m.run_method("forward", input_x, input_h);

  std::stringstream ss;

  m._save_for_mobile(ss, {}, true);
  mobile::Module bc = _load_for_mobile(ss);
  bc.run_method("forward", input_x, input_h);
  AT_ASSERT(input_x.equal(4 * torch::ones({})));

  auto ops = _get_model_ops_and_info(ss);
  auto op = ops.find("aten::add.out");
  TORCH_CHECK(
      op != ops.end() && op->second.num_schema_args.has_value() &&
      op->second.num_schema_args.value() == 3);
}

TEST(LiteInterpreterTest, TestExceptionStackWithTwoLevelModuleHierarchy) {
  Module a("A");
  a.define(R"(
    def bar(self, x, y):
      return x + y
  )");
  Module b("B");
  b.register_module("A0", a);
  b.define(R"(
    def foo(self, x, y):
      return self.A0.bar(x, y) + 2
  )");
  Module c("C");
  c.register_module("B0", b);
  c.define(R"(
    def forward(self, x, y):
      return self.B0.foo(x, y) + 3
  )");

  std::vector<IValue> inputs;
  inputs.emplace_back(torch::rand({2, 4}));
  inputs.emplace_back(torch::rand({13, 9}));

  std::stringstream ss;
  c._save_for_mobile(ss, ExtraFilesMap(), true);
  auto lite_m = _load_for_mobile(ss);
  std::string error_pattern = R"(
  Module hierarchy:top(C)::<unknown>.B0(B)::foo.A0(A)::bar.aten::add
Traceback of TorchScript (most recent call last):
  File "<string>", line 3, in <unknown>

    def forward(self, x, y):
      return self.B0.foo(x, y) + 3
             ~~~~~~~~~~~ <--- HERE

  File "<string>", line 3, in foo

    def foo(self, x, y):
      return self.A0.bar(x, y) + 2
             ~~~~~~~~~~~ <--- HERE

  File "<string>", line 3, in bar

    def bar(self, x, y):
      return x + y
             ~~~~~ <--- HERE
  )";
  ASSERT_THROWS_WITH_MESSAGE(lite_m.forward(inputs), error_pattern);
}
#endif // !defined(FB_XPLAT_BUILD)

namespace {
static auto reg =
    torch::class_<TorchBindLiteInterpreterTestStruct>(
        "_TorchScriptTesting",
        "_LiteInterpreterTest")
        .def(torch::init<>())
        .def("get", &TorchBindLiteInterpreterTestStruct::get)
        .def_pickle(
            // __getattr__
            [](const c10::intrusive_ptr<TorchBindLiteInterpreterTestStruct>&
                   self) -> int64_t { return 0; },
            // __setattr__
            [](int64_t state) {
              return c10::make_intrusive<TorchBindLiteInterpreterTestStruct>();
            });

} // namespace

TEST(LiteInterpreterTest, OperatorCacheDifferentiatesDefaultArgs) {
  // Create 3 methods:
  //
  // 1. forward() returns a tensor with dtype=torch.int64 (4)
  // 2. forward2() returns a tensor with dtype=torch.float32 (6)
  // 3. forward3() returns a tensor with dtype=torch.float32 but
  //    the dtype is inferred by the input tensor's dtype
  //
  // If caching works correctly, then the result from the full-jit
  // module and the lite module will be the same. Otherwise, it
  // will be different if we don't correctly ignore the cache
  // entry for an operator that has a different number of
  // arguments.
  Module m("m");
  m.define(R"(
    def forward(self):
      ret1 = torch.new_empty(torch.zeros(10), [10], dtype=4)
      return ret1.fill_(25)
  )");
  m.define(R"(
    def forward2(self):
      ret1 = torch.new_empty(torch.zeros(10), [10], dtype=6)
      return ret1.fill_(32.0)
  )");
  m.define(R"(
    def forward3(self):
      ret1 = torch.new_empty(torch.zeros(10), [10])
      return ret1.fill_(12.0)
  )");

  std::vector<torch::jit::IValue> inputs;
  testLiteModuleCompareResultTensors(m, inputs, "forward");
  testLiteModuleCompareResultTensors(m, inputs, "forward2");
  testLiteModuleCompareResultTensors(m, inputs, "forward3");
}

TEST(RunTimeTest, RuntimeCall) {
  //     def call(x):
  //         return x + x
  //
  //     def forward(a):
  //         x = a + call(a)
  //         y = a + call(x)
  //         return y

  std::vector<IValue> instructionsCall{
      to_tuple({"STORE", 1, 0}),
      to_tuple({"LOAD", 1, 0}),
      to_tuple({"MOVE", 1, 0}),
      to_tuple({"LOADC", 0, 0}),
      to_tuple({"OP", 0, 0}),
      to_tuple({"RET", 0, 0}),
  };
  std::vector<IValue> instructionsFoo{
      to_tuple({"STORE", 1, 0}),
      to_tuple({"LOAD", 1, 0}),
      to_tuple({"LOAD", 1, 0}),
      to_tuple({"MOVE", 1, 0}),
      to_tuple({"CALL", 0, 0}),
      to_tuple({"LOADC", 0, 0}),
      to_tuple({"OP", 0, 0}),
      to_tuple({"CALL", 0, 0}),
      to_tuple({"LOADC", 0, 0}),
      to_tuple({"OP", 0, 0}),
      to_tuple({"RET", 0, 0}),
  };
  std::vector<IValue> operatorsFoo{
      to_tuple({"aten::add", "Tensor", 3}),
  };
  std::vector<IValue> constantsFoo{
      1,
  };
  std::vector<IValue> operatorsCall{
      to_tuple({"aten::add", "Tensor", 3}),
  };
  std::vector<IValue> constantsCall{
      1,
  };
  int64_t model_version = caffe2::serialize::kProducedBytecodeVersion;

  auto foo = std::make_unique<mobile::Function>(c10::QualifiedName("foo"));
  c10::ivalue::TupleElements debug_handles_m_tuple;
  parseInstructions(
      "foo",
      std::move(*c10::ivalue::Tuple::create(instructionsFoo)).elements(),
      debug_handles_m_tuple,
      foo.get());
  parseOperators(
      std::move(*c10::ivalue::Tuple::create(operatorsFoo)).elements(),
      model_version,
      1,
      foo.get());
  parseConstants(
      std::move(*c10::ivalue::Tuple::create(constantsFoo)).elements(),
      foo.get());
  const size_t rsize = 5;
  parseRegisterSize(rsize, foo.get());

  auto call = std::make_unique<mobile::Function>(c10::QualifiedName("call"));
  parseInstructions(
      "call",
      std::move(*c10::ivalue::Tuple::create(instructionsCall)).elements(),
      debug_handles_m_tuple,
      call.get());
  parseOperators(
      std::move(*c10::ivalue::Tuple::create(operatorsCall)).elements(),
      model_version,
      1,
      call.get());
  parseConstants(
      std::move(*c10::ivalue::Tuple::create(constantsCall)).elements(),
      call.get());
  parseRegisterSize(rsize, call.get());

  foo->append_function(*call);

  std::vector<IValue> inputs{at::tensor(1)};
  foo->run(inputs);
  auto output = inputs[0];
  ASSERT_EQ(output, at::tensor(7));
}

<<<<<<< HEAD
#if !defined FB_XPLAT_BUILD
// The following test run in fbcode only
TEST(LiteInterpreterUpgraderTest, DivTensorV2) {
  std::string filePath(__FILE__);
  auto test_model_file = filePath.substr(0, filePath.find_last_of("/\\") + 1);
  test_model_file.append("upgrader_models/test_versioned_div_tensor_v2.ptl");
  mobile::Module m_module = _load_for_mobile(test_model_file);
  std::vector<IValue> inputs = {
      IValue(6 * torch::ones({1})), IValue(3 * torch::ones({1}))};
  auto actual_output = m_module.forward(inputs);
  auto expect_output = 2.0 * torch::ones({1});
  auto actual_output_list = actual_output.toTuple()->elements();
  ASSERT_TRUE(actual_output_list[0].toTensor().equal(expect_output));
}
#endif // !defined(FB_XPLAT_BUILD)
=======
TEST(LiteInterpreterTest, OperatorSize1) {
  Module m("m");
  m.define(R"(
    def forward(self, input: Tensor, scale:float):
      return torch.upsample_nearest2d(input, [1, 1], float(scale), float(scale))
  )");

  std::stringstream ss;
  m._save_for_mobile(ss);
  mobile::Module bc = _load_for_mobile(ss);
  const auto& func = bc.get_method("forward").function();
  ASSERT_EQ(
      func.get_code()->operator_input_sizes_.size(),
      func.get_code()->operators_.size());
}

TEST(LiteInterpreterTest, OperatorTest2) { // NOLINT (use =delete in gtest)
  const std::vector<std::string> test_programs{
      // test invoking a method with default parameter
      R"(
      def test_func(self, x, b : int = 4):
        return self.foo + x + b
      )",
      // inner method call with default parameter (gets inlined)
      R"(
      def add_with_default_arg(self, x, b : int = 4):
        return self.foo + x + b
      def test_func(self, x):
        return self.add_with_default_arg(x)  # invoke method w/ default arg
      )",
      // simple method call
      R"(
      def test_func(self, x):
        b = 4
        return self.foo + x + b
      )",
  };
  for (const auto& test_program : test_programs) {
    Module m("m");
    m.register_parameter("foo", torch::ones({}), false);
    m.define(test_program);

    std::stringstream ss;
    m._save_for_mobile(ss);
    mobile::Module bc = _load_for_mobile(ss);
    const auto& func = bc.get_method("test_func").function();
    ASSERT_EQ(
        func.get_code()->operator_input_sizes_.size(),
        func.get_code()->operators_.size());
  }
}
>>>>>>> 3315c4b3

} // namespace jit
} // namespace torch<|MERGE_RESOLUTION|>--- conflicted
+++ resolved
@@ -1487,23 +1487,6 @@
   ASSERT_EQ(output, at::tensor(7));
 }
 
-<<<<<<< HEAD
-#if !defined FB_XPLAT_BUILD
-// The following test run in fbcode only
-TEST(LiteInterpreterUpgraderTest, DivTensorV2) {
-  std::string filePath(__FILE__);
-  auto test_model_file = filePath.substr(0, filePath.find_last_of("/\\") + 1);
-  test_model_file.append("upgrader_models/test_versioned_div_tensor_v2.ptl");
-  mobile::Module m_module = _load_for_mobile(test_model_file);
-  std::vector<IValue> inputs = {
-      IValue(6 * torch::ones({1})), IValue(3 * torch::ones({1}))};
-  auto actual_output = m_module.forward(inputs);
-  auto expect_output = 2.0 * torch::ones({1});
-  auto actual_output_list = actual_output.toTuple()->elements();
-  ASSERT_TRUE(actual_output_list[0].toTensor().equal(expect_output));
-}
-#endif // !defined(FB_XPLAT_BUILD)
-=======
 TEST(LiteInterpreterTest, OperatorSize1) {
   Module m("m");
   m.define(R"(
@@ -1555,7 +1538,22 @@
         func.get_code()->operators_.size());
   }
 }
->>>>>>> 3315c4b3
+
+#if !defined FB_XPLAT_BUILD
+// The following test run in fbcode only
+TEST(LiteInterpreterUpgraderTest, DivTensorV2) {
+  std::string filePath(__FILE__);
+  auto test_model_file = filePath.substr(0, filePath.find_last_of("/\\") + 1);
+  test_model_file.append("upgrader_models/test_versioned_div_tensor_v2.ptl");
+  mobile::Module m_module = _load_for_mobile(test_model_file);
+  std::vector<IValue> inputs = {
+      IValue(6 * torch::ones({1})), IValue(3 * torch::ones({1}))};
+  auto actual_output = m_module.forward(inputs);
+  auto expect_output = 2.0 * torch::ones({1});
+  auto actual_output_list = actual_output.toTuple()->elements();
+  ASSERT_TRUE(actual_output_list[0].toTensor().equal(expect_output));
+}
+#endif // !defined(FB_XPLAT_BUILD)
 
 } // namespace jit
 } // namespace torch